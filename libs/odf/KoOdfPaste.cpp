--- conflicted
+++ resolved
@@ -52,15 +52,10 @@
 
     QBuffer buffer;
     buffer.setData(bytes);
-<<<<<<< HEAD
     KoStore *store = KoStore::createStore(&buffer, KoStore::Read);
     //FIXME: Use shared_ptr or smth like these to auto delete store on return
     // and delete all next "delete store;".
-    store->disallowNameExpansion();
-=======
-    KoStore * store = KoStore::createStore(&buffer, KoStore::Read);
-    
->>>>>>> 7a5e36c2
+
     KoOdfReadStore odfStore(store); // KoOdfReadStore does not delete the store on destruction
 
     QString errorMessage;

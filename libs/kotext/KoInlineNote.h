--- conflicted
+++ resolved
@@ -109,11 +109,9 @@
 
     static int count;
 
-<<<<<<< HEAD
-protected:
-=======
+    static int count;
+
    protected:
->>>>>>> fce619f7
     /// reimplemented
     virtual void updatePosition(const QTextDocument *document, QTextInlineObject object,
                                 int posInDocument, const QTextCharFormat &format);

/* This file is part of the KDE project
 * Copyright (C) 2008 Girish Ramakrishnan <girish@forwardbias.in>
 * Copyright (C) 2009 Thomas Zander <zander@kde.org>
 * Copyright (C) 2008 Pierre Stirnweiss <pierre.stirnweiss_calligra@gadz.org>
 *
 * This library is free software; you can redistribute it and/or
 * modify it under the terms of the GNU Library General Public
 * License as published by the Free Software Foundation; either
 * version 2 of the License, or (at your option) any later version.
 *
 * This library is distributed in the hope that it will be useful,
 * but WITHOUT ANY WARRANTY; without even the implied warranty of
 * MERCHANTABILITY or FITNESS FOR A PARTICULAR PURPOSE.  See the GNU
 * Library General Public License for more details.
 *
 * You should have received a copy of the GNU Library General Public License
 * along with this library; see the file COPYING.LIB.  If not, write to
 * the Free Software Foundation, Inc., 51 Franklin Street, Fifth Floor,
 * Boston, MA 02110-1301, USA.
 */

#ifndef KOTEXTDOCUMENT_H
#define KOTEXTDOCUMENT_H

#include <QTextDocument>
#include <QAbstractTextDocumentLayout>
#include <QUrl>

#include "KoList.h"
#include <KoShapeManager.h>
#include <KoSelection.h>
#include <KoTextShapeDataBase.h>
#include <KoCanvasBase.h>
#include <KoTextEditor.h>
#include "KoOdfNotesConfiguration.h"
#include "KoOdfBibliographyConfiguration.h"

class KoStyleManager;
class KoInlineTextObjectManager;
class KUndo2Stack;
class KoTextEditor;
class KoOdfLineNumberingConfiguration;
class KoChangeTracker;

/**
 * KoTextDocument provides an easy mechanism to set and access the
 * editing members of a QTextDocument. The meta data are stored as resources
 * in the QTextDocument using QTextDocument::addResource() and fetched
 * using QTextDocument::resource().
 *
 */
class KOTEXT_EXPORT KoTextDocument
{
public:
    /// Constructor
    KoTextDocument(QTextDocument *document);
    /// Constructor
    KoTextDocument(const QTextDocument *document);

    /// Destructor
    ~KoTextDocument();

    /// Returns the document that was passed in the constructor
    QTextDocument *document() const;

    ///Returns the text editor for that document
    KoTextEditor *textEditor();

    ///Sets the text editor for the document
    void setTextEditor(KoTextEditor *textEditor);

    /// Sets the style manager that defines the named styles in the document
    void setStyleManager(KoStyleManager *styleManager);

    /// Returns the style manager
    KoStyleManager *styleManager() const;

    /// Sets the change tracker of the document
    void setChangeTracker(KoChangeTracker *changeTracker);

    ///Returns the change tracker of the document
    KoChangeTracker *changeTracker() const;

    void setLineNumberingConfiguration(KoOdfLineNumberingConfiguration *lineNumberingConfiguration);

    /// @return the notes configuration
    KoOdfLineNumberingConfiguration *lineNumberingConfiguration() const;

    ///Sets the global undo stack
    void setUndoStack(KUndo2Stack *undoStack);

    ///Returns the global undo stack
    KUndo2Stack *undoStack() const;

    ///Sets the global heading list
    void setHeadingList(KoList *list);

    ///Returns the global heading list
    KoList *headingList() const;

    /// Sets the lists of the document
    void setLists(const QList<KoList *> &lists);

    /// Returns the lists in the document
    QList<KoList *> lists() const;

    /// Adds a list to the document
    void addList(KoList *list);

    /// Removes a list from the document
    void removeList(KoList *list);

    /// Returns the KoList that holds \a block; 0 if block is not part of any list
    KoList *list(const QTextBlock &block) const;

    /// Returns the KoList that holds \a list
    KoList *list(QTextList *textList) const;

    /// Return the KoList that holds \a listId
    KoList *list(KoListStyle::ListIdType listId) const;

    /// Return the selections used during painting.
    QVector<QAbstractTextDocumentLayout::Selection> selections() const;

    /**
     * Set the selections to use for painting.
     *
     * The selections are used to apply temporary styling to
     * parts of a document.
     *
     * \param selections The new selections to use.
     */
    void setSelections(const QVector<QAbstractTextDocumentLayout::Selection> &selections);

    /// Returns the KoInlineTextObjectManager
    KoInlineTextObjectManager *inlineTextObjectManager() const;

    /// Set the KoInlineTextObjectManager
    void setInlineTextObjectManager(KoInlineTextObjectManager *manager);

    QTextFrame* auxillaryFrame();

    /**
     * Specifies if tabs are relative to paragraph indent.
     *
     * By default it's false.
     */
    void setRelativeTabs(bool relative);

    /**
     * Returns if tabs are placed relative to paragraph indent.
     *
     * By default, this is false.
     *
     * @see setRelativeTabs
     */
    bool relativeTabs() const;

    void setParaTableSpacingAtStart(bool spacingAtStart);
    bool paraTableSpacingAtStart() const;

    /**
     * Clears the text in the document. Unlike QTextDocument::clear(), this
     * function does not clear the resources of the QTextDocument.
     */
    void clearText();

    /// Enum (type) used to add resources using QTextDocument::addResource()
    enum ResourceType {
        StyleManager = QTextDocument::UserResource,
        Lists,
        InlineTextManager,
        ChangeTrackerResource,
        UndoStack,
        TextEditor,
        LineNumberingConfiguration,
        AuxillaryFrame,
        RelativeTabs,
        HeadingList,
        Selections,
        LayoutTextPage, /// this is used for setting the correct page variable on the first resize and should not be used for other purposes
        ParaTableSpacingAtStart, /// this is used during layouting to specify if at the first paragraph margin-top should be applied.
        IndexGeneratorManager
    };

    static const QUrl StyleManagerURL;
    static const QUrl ListsURL;
    static const QUrl InlineObjectTextManagerURL;
    static const QUrl ChangeTrackerURL;
    static const QUrl UndoStackURL;
    static const QUrl TextEditorURL;
    static const QUrl LineNumberingConfigurationURL;
<<<<<<< HEAD
<<<<<<< HEAD
    static const QUrl BibliographyConfigurationURL;
    static const QUrl EndNotesFrameURL;
    static const QUrl FootNotesFrameURL;
=======
    static const QUrl AuxillaryFrameURL;
>>>>>>> Merge the footnotes and endnotes frame areas into a single auxillary frame. It still contains
=======
    static const QUrl AuxillaryFrameURL;
>>>>>>> 34414a91
    static const QUrl RelativeTabsURL;
    static const QUrl HeadingListURL;
    static const QUrl SelectionsURL;
    static const QUrl LayoutTextPageUrl;
    static const QUrl ParaTableSpacingAtStartUrl;
    static const QUrl IndexGeneratorManagerUrl;

private:
    QTextDocument *m_document;
};

#endif // KOTEXTDOCUMENT_H<|MERGE_RESOLUTION|>--- conflicted
+++ resolved
@@ -190,17 +190,8 @@
     static const QUrl UndoStackURL;
     static const QUrl TextEditorURL;
     static const QUrl LineNumberingConfigurationURL;
-<<<<<<< HEAD
-<<<<<<< HEAD
     static const QUrl BibliographyConfigurationURL;
-    static const QUrl EndNotesFrameURL;
-    static const QUrl FootNotesFrameURL;
-=======
     static const QUrl AuxillaryFrameURL;
->>>>>>> Merge the footnotes and endnotes frame areas into a single auxillary frame. It still contains
-=======
-    static const QUrl AuxillaryFrameURL;
->>>>>>> 34414a91
     static const QUrl RelativeTabsURL;
     static const QUrl HeadingListURL;
     static const QUrl SelectionsURL;

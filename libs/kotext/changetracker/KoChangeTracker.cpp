/* This file is part of the KDE project
 * Copyright (C) 2008 Pierre Stirnweiss \pierre.stirnweiss_koffice@gadz.org>
 * Copyright (C) 2011 Boudewijn Rempt <boud@kogmbh.com>
 *
 * This library is free software; you can redistribute it and/or
 * modify it under the terms of the GNU Library General Public
 * License as published by the Free Software Foundation; either
 * version 2 of the License, or (at your option) any later version.
 *
 * This library is distributed in the hope that it will be useful,
 * but WITHOUT ANY WARRANTY; without even the implied warranty of
 * MERCHANTABILITY or FITNESS FOR A PARTICULAR PURPOSE.  See the GNU
 * Library General Public License for more details.
 *
 * You should have received a copy of the GNU Library General Public License
 * along with this library; see the file COPYING.LIB.  If not, write to
 * the Free Software Foundation, Inc., 51 Franklin Street, Fifth Floor,
 * Boston, MA 02110-1301, USA.
 */

#include "KoChangeTracker.h"

//KOffice includes
#include "styles/KoCharacterStyle.h"
#include "KoChangeTrackerElement.h"
#include <KoXmlReader.h>
#include <KoXmlNS.h>
#include <KoInlineTextObjectManager.h>
#include <KoTextDocument.h>
#include <KoList.h>
#include <KoListStyle.h>
#include <KoParagraphStyle.h>
#include <KoStyleManager.h>
#include <KoFormatChangeInformation.h>

//KDE includes
#include <KDebug>
#include <KDateTime>
#include <KGlobal>
#include <KLocale>

//Qt includes
#include <QColor>
#include <QList>
#include <QString>
#include <QHash>
#include <QMultiHash>
#include <QTextCursor>
#include <QTextFormat>
#include <QTextCharFormat>
#include <QTextDocument>
#include <QTextDocumentFragment>
#include <QTextList>
#include <QTextTable>

class KoChangeTracker::Private
{
public:
    Private()
      : changeId(1),
        recordChanges(false),
        displayChanges(false),
        insertionBgColor(101,255,137),
        deletionBgColor(255,185,185),
        formatChangeBgColor(195,195,255),
        changeSaveFormat(UNKNOWN)

    {
    }
    ~Private() { }

    QMultiHash<int, int> children;
    QMultiHash<int, int> duplicateIds;
    QHash<int, int> parents;
    QHash<int, KoChangeTrackerElement *> changes;
    QHash<QString, int> loadedChanges;
    QHash<int, KoFormatChangeInformation *> changeInformation;
    QList<int> saveChanges;
    QList<int> acceptedRejectedChanges;
    int changeId;
    bool recordChanges;
    bool displayChanges;
    QColor insertionBgColor, deletionBgColor, formatChangeBgColor;
    QString changeAuthorName;
    KoChangeTracker::ChangeSaveFormat changeSaveFormat;
};

KoChangeTracker::KoChangeTracker(QObject *parent)
    : QObject(parent),
    d(new Private())
{
    d->changeId = 1;
}

KoChangeTracker::~KoChangeTracker()
{
    delete d;
}

void KoChangeTracker::setRecordChanges(bool enabled)
{
    d->recordChanges = enabled;
}

bool KoChangeTracker::recordChanges() const
{
    return d->recordChanges;
}

void KoChangeTracker::setDisplayChanges(bool enabled)
{
    d->displayChanges = enabled;
}

bool KoChangeTracker::displayChanges() const
{
    return d->displayChanges;
}

const QString& KoChangeTracker::authorName() const
{
    return d->changeAuthorName;
}

void KoChangeTracker::setAuthorName(const QString &authorName)
{
    d->changeAuthorName = authorName;
}

KoChangeTracker::ChangeSaveFormat KoChangeTracker::saveFormat() const
{
    return d->changeSaveFormat;
}

void KoChangeTracker::setSaveFormat(ChangeSaveFormat saveFormat)
{
    d->changeSaveFormat = saveFormat;
}
int KoChangeTracker::getChangeId(QString &title, KoGenChange::Type type, QTextCursor &selection, QTextFormat& newFormat, int prevCharChangeId, int nextCharChangeId) const
{
    Q_UNUSED(title)
    Q_UNUSED(type)
    Q_UNUSED(selection)
    Q_UNUSED(newFormat)
    Q_UNUSED(prevCharChangeId)
    Q_UNUSED(nextCharChangeId)
    return 0;
}

int KoChangeTracker::getFormatChangeId(QString title, QTextFormat &format, QTextFormat &prevFormat, int existingChangeId)
{
    if ( existingChangeId ) {
        d->children.insert(existingChangeId, d->changeId);
        d->parents.insert(d->changeId, existingChangeId);
    }

    KoChangeTrackerElement *changeElement = new KoChangeTrackerElement(title, KoGenChange::FormatChange);
    changeElement->setChangeFormat(format);
    changeElement->setPrevFormat(prevFormat);

    changeElement->setDate(KDateTime::currentLocalDateTime().toString(KDateTime::ISODate).replace(KGlobal::locale()->decimalSymbol(), QString(".")));

    changeElement->setCreator(d->changeAuthorName);

    changeElement->setEnabled(d->recordChanges);

    d->changes.insert(d->changeId, changeElement);

    return d->changeId++;
}

int KoChangeTracker::getInsertChangeId(QString title, int existingChangeId)
{
    if ( existingChangeId ) {
        d->children.insert(existingChangeId, d->changeId);
        d->parents.insert(d->changeId, existingChangeId);
    }

    KoChangeTrackerElement *changeElement = new KoChangeTrackerElement(title, KoGenChange::InsertChange);

    changeElement->setDate(KDateTime::currentLocalDateTime().toString(KDateTime::ISODate).replace(KGlobal::locale()->decimalSymbol(), QString(".")));
//    changeElement->setDate(KDateTime::currentLocalDateTime().toString("Y-m-dTH:M:Sz")); //i must have misunderstood the API doc but it doesn't work.
    changeElement->setCreator(d->changeAuthorName);

    changeElement->setEnabled(d->recordChanges);

    d->changes.insert(d->changeId, changeElement);

    return d->changeId++;
}

int KoChangeTracker::getDeleteChangeId(QString title, QTextDocumentFragment selection, int existingChangeId)
{
    if ( existingChangeId ) {
        d->children.insert(existingChangeId, d->changeId);
        d->parents.insert(d->changeId, existingChangeId);
    }

    KoChangeTrackerElement *changeElement = new KoChangeTrackerElement(title, KoGenChange::DeleteChange);

    changeElement->setDate(KDateTime::currentLocalDateTime().toString(KDateTime::ISODate).replace(KGlobal::locale()->decimalSymbol(), QString(".")));
    changeElement->setCreator(d->changeAuthorName);
    changeElement->setDeleteData(selection);

    changeElement->setEnabled(d->recordChanges);

    d->changes.insert(d->changeId, changeElement);

    return d->changeId++;
}

KoChangeTrackerElement* KoChangeTracker::elementById(int id) const
{
    if (isDuplicateChangeId(id)) {
        id = originalChangeId(id);
    }
    return d->changes.value(id);
}

bool KoChangeTracker::removeById(int id, bool freeMemory)
{
    if (freeMemory) {
      KoChangeTrackerElement *temp = d->changes.value(id);
      delete temp;
    }
    return d->changes.remove(id);
}

bool KoChangeTracker::containsInlineChanges(const QTextFormat &format) const
{
    if (format.property(KoCharacterStyle::ChangeTrackerId).toInt())
        return true;

    return false;
}

int KoChangeTracker::mergeableId(KoGenChange::Type type, QString &title, int existingId) const
{
    if (!existingId || !d->changes.value(existingId))
        return 0;

    if (d->changes.value(existingId)->getChangeType() == type && d->changes.value(existingId)->getChangeTitle() == title) {
        return existingId;
    }
    else {
        if (d->parents.contains(existingId)) {
            return mergeableId(type, title, d->parents.value(existingId));
        }
        else {
            return 0;
        }
    }
}

int KoChangeTracker::split(int changeId)
{
    KoChangeTrackerElement *element = new KoChangeTrackerElement(*d->changes.value(changeId));
    d->changes.insert(d->changeId, element);
    return d->changeId++;
}

bool KoChangeTracker::isParent(int testedParentId, int testedChildId) const
{
    if ((testedParentId == testedChildId) && !d->acceptedRejectedChanges.contains(testedParentId))
        return true;
    else if (d->parents.contains(testedChildId))
        return isParent(testedParentId, d->parents.value(testedChildId));
    else
        return false;
}

void KoChangeTracker::setParent(int child, int parent)
{
    if (!d->children.values(parent).contains(child)) {
        d->children.insert(parent, child);
    }
    if (!d->parents.contains(child)) {
        d->parents.insert(child, parent);
    }
}

int KoChangeTracker::parent(int changeId) const
{
    if (!d->parents.contains(changeId))
        return 0;
    if (d->acceptedRejectedChanges.contains(d->parents.value(changeId)))
        return parent(d->parents.value(changeId));
    return d->parents.value(changeId);
}

int KoChangeTracker::createDuplicateChangeId(int existingChangeId)
{
    int duplicateChangeId = d->changeId;
    d->changeId++;

    d->duplicateIds.insert(existingChangeId, duplicateChangeId);

    return duplicateChangeId;
}

bool KoChangeTracker::isDuplicateChangeId(int duplicateChangeId) const
{
    return d->duplicateIds.values().contains(duplicateChangeId);
}

int KoChangeTracker::originalChangeId(int duplicateChangeId) const
{
    int originalChangeId = 0;
    QMultiHash<int, int>::const_iterator i = d->duplicateIds.constBegin();

    while (i != d->duplicateIds.constEnd()) {
        if (duplicateChangeId == i.value()) {
            originalChangeId = i.key();
            break;
        }
        ++i;
    }

    return originalChangeId;
}

void KoChangeTracker::acceptRejectChange(int changeId, bool set)
{
    if (set) {
        if (!d->acceptedRejectedChanges.contains(changeId))
            d->acceptedRejectedChanges.append(changeId);
    }
    else {
        if (d->acceptedRejectedChanges.contains(changeId))
            d->acceptedRejectedChanges.removeAll(changeId);
    }

    d->changes.value(changeId)->setAcceptedRejected(set);
}

bool KoChangeTracker::saveInlineChange(int changeId, KoGenChange &change)
{
    if (!d->changes.contains(changeId))
        return false;

    change.setType(d->changes.value(changeId)->getChangeType());
    change.addChangeMetaData("dc-creator", d->changes.value(changeId)->getCreator());
    change.addChangeMetaData("dc-date", d->changes.value(changeId)->getDate());
    if (d->changes.value(changeId)->hasExtraMetaData())
        change.addChildElement("changeMetaData", d->changes.value(changeId)->getExtraMetaData());

    return true;
}

void KoChangeTracker::setFormatChangeInformation(int formatChangeId, KoFormatChangeInformation *formatInformation)
{
    d->changeInformation.insert(formatChangeId, formatInformation);
}

KoFormatChangeInformation *KoChangeTracker::formatChangeInformation(int formatChangeId) const
{
    return d->changeInformation.value(formatChangeId);
}

void KoChangeTracker::loadOdfChanges(const KoXmlElement& element)
{
    if (element.namespaceURI() == KoXmlNS::text) {
        KoXmlElement tag;
        forEachElement(tag, element) {
            if (! tag.isNull()) {
                const QString localName = tag.localName();
                if (localName == "changed-region") {
                    KoChangeTrackerElement *changeElement = 0;
                    KoXmlElement region;
                    forEachElement(region, tag) {
                        if (!region.isNull()) {
                            if (region.localName() == "insertion") {
                                changeElement = new KoChangeTrackerElement(tag.attributeNS(KoXmlNS::text,"id"),KoGenChange::InsertChange);
                            } else if (region.localName() == "format-change") {
                                changeElement = new KoChangeTrackerElement(tag.attributeNS(KoXmlNS::text,"id"),KoGenChange::FormatChange);
                            } else if (region.localName() == "deletion") {
                                changeElement = new KoChangeTrackerElement(tag.attributeNS(KoXmlNS::text,"id"),KoGenChange::DeleteChange);
                            }
                            KoXmlElement metadata = region.namedItemNS(KoXmlNS::office,"change-info").toElement();
                            if (!metadata.isNull()) {
                                KoXmlElement date = metadata.namedItem("dc:date").toElement();
                                if (!date.isNull()) {
                                    changeElement->setDate(date.text());
                                }
                                KoXmlElement creator = metadata.namedItem("dc:creator").toElement();
                                if (!date.isNull()) {
                                    changeElement->setCreator(creator.text());
                                }
                                //TODO load comments
/*                              KoXmlElement extra = metadata.namedItem("dc-").toElement();
                                if (!date.isNull()) {
                                    kDebug() << "creator: " << creator.text();
                                    changeElement->setCreator(creator.text());
                                }*/
                            }
                            changeElement->setEnabled(d->recordChanges);
                            d->changes.insert( d->changeId, changeElement);
                            d->loadedChanges.insert(tag.attributeNS(KoXmlNS::text,"id"), d->changeId++);
                        }
                    }
                }
            }
        }
    } else {
        //This is the ODF 1.2 Change Format
        KoXmlElement tag;
        forEachElement(tag, element) {
            if (! tag.isNull()) {
                const QString localName = tag.localName();
                if (localName == "change-transaction") {
                    KoChangeTrackerElement *changeElement = 0;
                    //Set the change element as an insertion element for now
                    //Will be changed to the correct type when actual changes referencing this change-id are encountered
                    changeElement = new KoChangeTrackerElement(tag.attributeNS(KoXmlNS::delta,"change-id"),KoGenChange::InsertChange);
                    KoXmlElement metadata = tag.namedItemNS(KoXmlNS::delta,"change-info").toElement();
                    if (!metadata.isNull()) {
                           KoXmlElement date = metadata.namedItem("dc:date").toElement();
                           if (!date.isNull()) {
                                changeElement->setDate(date.text());
                            }
                            KoXmlElement creator = metadata.namedItem("dc:creator").toElement();
                            if (!creator.isNull()) {
                                changeElement->setCreator(creator.text());
                            }
                    }
                    changeElement->setEnabled(d->recordChanges);
                    d->changes.insert( d->changeId, changeElement);
                    d->loadedChanges.insert(tag.attributeNS(KoXmlNS::delta,"change-id"), d->changeId++);
               }
           }
        }
    }
}

int KoChangeTracker::getLoadedChangeId(QString odfId) const
{
    return d->loadedChanges.value(odfId);
}

int KoChangeTracker::getDeletedChanges(QVector<KoChangeTrackerElement *>& deleteVector) const
{
    int numAppendedItems = 0;
    foreach (KoChangeTrackerElement *element, d->changes.values()) {
        if(element->getChangeType() == KoGenChange::DeleteChange && !element->acceptedRejected()) {
          deleteVector << element;
          numAppendedItems++;
        }
    }

    return numAppendedItems;
}

int KoChangeTracker::allChangeIds(QVector<int>& changesVector) const
{
    int numAppendedItems = 0;
    foreach(int changeId, d->changes.keys()) {
        changesVector << changeId;
        numAppendedItems++;
    }

    return numAppendedItems;
}

const QColor& KoChangeTracker::getInsertionBgColor() const
{
    return d->insertionBgColor;
}

const QColor& KoChangeTracker::getDeletionBgColor() const
{
    return d->deletionBgColor;
}

const QColor& KoChangeTracker::getFormatChangeBgColor() const
{
    return d->formatChangeBgColor;
}

void KoChangeTracker::setInsertionBgColor(const QColor& bgColor)
{
    d->insertionBgColor = bgColor;
}

void KoChangeTracker::setDeletionBgColor(const QColor& bgColor)
{
    d->deletionBgColor = bgColor;
}

void KoChangeTracker::setFormatChangeBgColor(const QColor& bgColor)
{
    d->formatChangeBgColor = bgColor;
}

//A convenience function to get a ListIdType from a format
static KoListStyle::ListIdType ListId(const QTextListFormat &format)
{
    KoListStyle::ListIdType listId;

    if (sizeof(KoListStyle::ListIdType) == sizeof(uint)) {
        listId = format.property(KoListStyle::ListId).toUInt();
    }
    else {
        listId = format.property(KoListStyle::ListId).toULongLong();
    }

    return listId;
}

QTextDocumentFragment KoChangeTracker::generateDeleteFragment(QTextCursor &cursor, KoDeleteChangeMarker *marker)
{
    int changeId = marker->changeId();
    QTextCursor editCursor(cursor);
    QTextDocument *document = cursor.document();

    QTextDocument deletedDocument;
    QTextDocument deleteCursor(&deletedDocument);

<<<<<<< HEAD
    KoInlineTextObjectManager *textObjectManager = KoTextDocument(document).inlineTextObjectManager();
    if (textObjectManager) {
        for (int i = cursor.anchor();i <= cursor.position(); i++) {
            if (document->characterAt(i) == QChar::ObjectReplacementCharacter) {
                editCursor.setPosition(i+1);
                KoDeleteChangeMarker *testMarker = dynamic_cast<KoDeleteChangeMarker*>(textObjectManager->inlineTextObject(editCursor));
                if (testMarker)
                    editCursor.deletePreviousChar();
            }
=======
    KoTextDocumentLayout *layout = qobject_cast<KoTextDocumentLayout*>(document->documentLayout());

    for (int i = cursor.anchor();i <= cursor.position(); i++) {
        if (document->characterAt(i) == QChar::ObjectReplacementCharacter) {
            editCursor.setPosition(i+1);
            KoDeleteChangeMarker *testMarker = dynamic_cast<KoDeleteChangeMarker*>(layout->inlineTextObjectManager()->inlineTextObject(editCursor));
            if (testMarker)
                editCursor.deletePreviousChar();
>>>>>>> bb43be71
        }
    }

    QTextBlock currentBlock = document->findBlock(cursor.anchor());
    QTextBlock startBlock = currentBlock;
    QTextBlock endBlock = document->findBlock(cursor.position()).next();

    // First remove any left-over DeletedList set from previous deletes
    for (;currentBlock != endBlock; currentBlock = currentBlock.next()) {
        editCursor.setPosition(currentBlock.position());
        if (editCursor.currentList()) {
            if (editCursor.currentList()->format().hasProperty(KoDeleteChangeMarker::DeletedList)) {
                QTextListFormat format = editCursor.currentList()->format();
                format.clearProperty(KoDeleteChangeMarker::DeletedList);
                editCursor.currentList()->setFormat(format);
            }
        }
    }

    currentBlock = document->findBlock(cursor.anchor());
    startBlock = currentBlock;
    endBlock = document->findBlock(cursor.position()).next();

    for (;currentBlock != endBlock; currentBlock = currentBlock.next()) {
        editCursor.setPosition(currentBlock.position());
        if (editCursor.currentList()) {
            if (!editCursor.currentList()->format().hasProperty(KoDeleteChangeMarker::DeletedList)) {
                bool fullyDeletedList = checkListDeletion(editCursor.currentList(), cursor);
                QTextListFormat format = editCursor.currentList()->format();
                format.setProperty(KoDeleteChangeMarker::DeletedList, fullyDeletedList);
                if (fullyDeletedList) {
                    KoListStyle::ListIdType listId = ListId(format);
                    KoList *list = KoTextDocument(document).list(currentBlock);
                    marker->setDeletedListStyle(listId, list->style());
                }
                editCursor.currentList()->setFormat(format);
            }
            if (cursor.anchor() <= (currentBlock.position() - 1)) {
                //Then the list-item has been deleted. Set the block-format to indicate that this is a deleted list-item.
                QTextBlockFormat blockFormat;
                blockFormat.setProperty(KoDeleteChangeMarker::DeletedListItem, true);
                editCursor.mergeBlockFormat(blockFormat);
            } else {
                QTextBlockFormat blockFormat;
                blockFormat.setProperty(KoDeleteChangeMarker::DeletedListItem, false);
                editCursor.mergeBlockFormat(blockFormat);
            }
        }

        if (editCursor.currentTable()) {
            QTextTableFormat tableFormat = editCursor.currentTable()->format();
            tableFormat.setProperty(KoCharacterStyle::ChangeTrackerId, changeId);
            editCursor.currentTable()->setFormat(tableFormat);
        }

        if (currentBlock != startBlock) {
            QTextBlockFormat blockFormat;
            blockFormat.setProperty(KoCharacterStyle::ChangeTrackerId, changeId);
            editCursor.mergeBlockFormat(blockFormat);
        }
    }

    return cursor.selection();
}

bool KoChangeTracker::checkListDeletion(QTextList *list, QTextCursor &cursor)
{
    int startOfList = (list->item(0).position() - 1);
    int endOfList = list->item(list->count() -1).position() + list->item(list->count() -1).length() - 1;
    if ((cursor.anchor() <= startOfList) && (cursor.position() >= endOfList))
        return true;
    else {
        /***************************************************************************************************/
        /*                                    Qt Quirk Work-Around                                         */
        /***************************************************************************************************/
        if ((cursor.anchor() == (startOfList + 1)) && (cursor.position() > endOfList)) {
            return true;
        /***************************************************************************************************/
        } else if((cursor.anchor() <= startOfList) && (list->count() == 1)) {
            return true;
        } else {
            return false;
        }
    }
}

void KoChangeTracker::insertDeleteFragment(QTextCursor &cursor, KoDeleteChangeMarker *marker)
{
    QTextDocumentFragment fragment =  KoTextDocument(cursor.document()).changeTracker()->elementById(marker->changeId())->getDeleteData();
    QTextDocument tempDoc;
    QTextCursor tempCursor(&tempDoc);
    tempCursor.insertFragment(fragment);

    bool deletedListItem = false;

    for (QTextBlock currentBlock = tempDoc.begin(); currentBlock != tempDoc.end(); currentBlock = currentBlock.next()) {
        //This condition is for the work-around for a Qt behaviour
        //Even if a delete ends at the end of a table, the fragment will have an empty block after the table
        //If such a block is detected then, just ignore it
        if ((currentBlock.next() == tempDoc.end()) && (currentBlock.text().length() == 0) && (QTextCursor(currentBlock.previous()).currentTable())) {
            continue;
        }

        tempCursor.setPosition(currentBlock.position());
        QTextList *textList = tempCursor.currentList();
        int outlineLevel = currentBlock.blockFormat().property(KoParagraphStyle::OutlineLevel).toInt();

        KoList *currentList = KoTextDocument(cursor.document()).list(cursor.block());
        int docOutlineLevel = cursor.block().blockFormat().property(KoParagraphStyle::OutlineLevel).toInt();
        if (docOutlineLevel) {
            //Even though we got a list, it is actually a list for storing headings. So don't consider it
            currentList = NULL;
        }

        QTextList *previousTextList = currentBlock.previous().isValid() ? QTextCursor(currentBlock.previous()).currentList():NULL;
        if (textList && previousTextList && (textList != previousTextList) && (KoList::level(currentBlock) == KoList::level(currentBlock.previous()))) {
            //Even though we are already in a list, the QTextList* of the current block is differnt from that of the previous block
            //Also the levels of the list-items ( previous and current ) are the same.
            //This can happen only when two lists are merged together without any intermediate content.
            //So we need to create a new list.
            currentList = NULL;
        }

        if (textList) {
            if (textList->format().property(KoDeleteChangeMarker::DeletedList).toBool() && !currentList) {
                //Found a Deleted List in the fragment. Create a new KoList.
                KoListStyle::ListIdType listId;
                if (sizeof(KoListStyle::ListIdType) == sizeof(uint))
                    listId = textList->format().property(KoListStyle::ListId).toUInt();
                else
                    listId = textList->format().property(KoListStyle::ListId).toULongLong();
                KoListStyle *style = marker->getDeletedListStyle(listId);
                currentList = new KoList(cursor.document(), style);
            }

            deletedListItem = currentBlock.blockFormat().property(KoDeleteChangeMarker::DeletedListItem).toBool();
            if (deletedListItem && currentBlock != tempDoc.begin()) {
                // Found a deleted list item in the fragment. So insert a new list-item
                int deletedListItemLevel = KoList::level(currentBlock);

                if (!(QTextCursor(currentBlock.previous()).currentTable())) {
                    cursor.insertBlock(currentBlock.blockFormat(), currentBlock.charFormat());
                } else {
                    cursor.mergeBlockFormat(currentBlock.blockFormat());
                }

                if(!currentList) {
                    if (!outlineLevel) {
                        //This happens when a part of a paragraph and a succeeding list-item are deleted together
                        //So go to the next block and insert it in the list there.
                        QTextCursor tmp(cursor);
                        tmp.setPosition(tmp.block().next().position());
                        currentList = KoTextDocument(tmp.document()).list(tmp.block());
                    } else {
                        // This is a heading. So find the KoList for heading and add the block there
                        KoList *headingList = KoTextDocument(cursor.document()).headingList();
                        currentList = headingList;
                    }
                }
                currentList->add(cursor.block(), deletedListItemLevel);
            }
        } else if (tempCursor.currentTable()) {
            QTextTable *deletedTable = tempCursor.currentTable();
            int numRows = deletedTable->rows();
            int numColumns = deletedTable->columns();
            QTextTable *insertedTable = cursor.insertTable(numRows, numColumns, deletedTable->format());
            for (int i=0; i<numRows; i++) {
                for (int j=0; j<numColumns; j++) {
                    tempCursor.setPosition(deletedTable->cellAt(i,j).firstCursorPosition().position());
                    tempCursor.setPosition(deletedTable->cellAt(i,j).lastCursorPosition().position(), QTextCursor::KeepAnchor);
                    insertedTable->cellAt(i,j).setFormat(deletedTable->cellAt(i,j).format().toTableCellFormat());
                    cursor.setPosition(insertedTable->cellAt(i,j).firstCursorPosition().position());
                    cursor.insertFragment(tempCursor.selection());
                }
            }
            tempCursor.setPosition(deletedTable->cellAt(numRows-1,numColumns-1).lastCursorPosition().position());
            currentBlock = tempCursor.block();
            //Move the cursor outside of table
            cursor.setPosition(cursor.position() + 1);
            continue;
        } else {
            // This block does not contain a list. So no special work here.
            if ((currentBlock != tempDoc.begin()) && !(QTextCursor(currentBlock.previous()).currentTable())) {
                cursor.insertBlock(currentBlock.blockFormat(), currentBlock.charFormat());
            }

            if (QTextCursor(currentBlock.previous()).currentTable()) {
                cursor.mergeBlockFormat(currentBlock.blockFormat());
            }
        }

        /********************************************************************************************************************/
        /*This section of code is a work-around for a bug in the Qt. This work-around is safe. If and when the bug is fixed */
        /*the if condition would never be true and the code would never get executed                                        */
        /********************************************************************************************************************/
        if ((KoList::level(cursor.block()) != KoList::level(currentBlock)) && currentBlock.text().length()) {
            if (!currentList) {
                QTextCursor tmp(cursor);
                tmp.setPosition(tmp.block().previous().position());
                currentList = KoTextDocument(tmp.document()).list(tmp.block());
            }
            currentList->add(cursor.block(), KoList::level(currentBlock));
        }
        /********************************************************************************************************************/

        // Finally insert all the contents of the block into the main document.
        QTextBlock::iterator it;
        for (it = currentBlock.begin(); !(it.atEnd()); ++it) {
            QTextFragment currentFragment = it.fragment();
            if (currentFragment.isValid()) {
                cursor.insertText(currentFragment.text(), currentFragment.charFormat());
            }
        }
    }
}

int KoChangeTracker::fragmentLength(QTextDocumentFragment fragment)
{
    QTextDocument tempDoc;
    QTextCursor tempCursor(&tempDoc);
    tempCursor.insertFragment(fragment);
    int length = 0;
    bool deletedListItem = false;
    for (QTextBlock currentBlock = tempDoc.begin(); currentBlock != tempDoc.end(); currentBlock = currentBlock.next()) {
        tempCursor.setPosition(currentBlock.position());
        if (tempCursor.currentList()) {
            deletedListItem = currentBlock.blockFormat().property(KoDeleteChangeMarker::DeletedListItem).toBool();
            if (currentBlock != tempDoc.begin() && deletedListItem)
                length += 1; //For the Block separator
        } else if (tempCursor.currentTable()) {
            QTextTable *deletedTable = tempCursor.currentTable();
            int numRows = deletedTable->rows();
            int numColumns = deletedTable->columns();
            for (int i=0; i<numRows; i++) {
                for (int j=0; j<numColumns; j++) {
                    length += 1;
                    length += (deletedTable->cellAt(i,j).lastCursorPosition().position() - deletedTable->cellAt(i,j).firstCursorPosition().position());
                }
            }
            tempCursor.setPosition(deletedTable->cellAt(numRows-1,numColumns-1).lastCursorPosition().position());
            currentBlock = tempCursor.block();
            length += 1;
            continue;
        } else {
            if ((currentBlock != tempDoc.begin()) && !(QTextCursor(currentBlock.previous()).currentTable()))
                length += 1; //For the Block Separator
        }


        QTextBlock::iterator it;
        for (it = currentBlock.begin(); !(it.atEnd()); ++it) {
            QTextFragment currentFragment = it.fragment();
            if (currentFragment.isValid())
                length += currentFragment.text().length();
        }
    }

    return length;
}

#include <KoChangeTracker.moc><|MERGE_RESOLUTION|>--- conflicted
+++ resolved
@@ -515,7 +515,6 @@
     QTextDocument deletedDocument;
     QTextDocument deleteCursor(&deletedDocument);
 
-<<<<<<< HEAD
     KoInlineTextObjectManager *textObjectManager = KoTextDocument(document).inlineTextObjectManager();
     if (textObjectManager) {
         for (int i = cursor.anchor();i <= cursor.position(); i++) {
@@ -525,16 +524,6 @@
                 if (testMarker)
                     editCursor.deletePreviousChar();
             }
-=======
-    KoTextDocumentLayout *layout = qobject_cast<KoTextDocumentLayout*>(document->documentLayout());
-
-    for (int i = cursor.anchor();i <= cursor.position(); i++) {
-        if (document->characterAt(i) == QChar::ObjectReplacementCharacter) {
-            editCursor.setPosition(i+1);
-            KoDeleteChangeMarker *testMarker = dynamic_cast<KoDeleteChangeMarker*>(layout->inlineTextObjectManager()->inlineTextObject(editCursor));
-            if (testMarker)
-                editCursor.deletePreviousChar();
->>>>>>> bb43be71
         }
     }
 

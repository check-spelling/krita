--- conflicted
+++ resolved
@@ -27,10 +27,7 @@
 #include <KoTextWriter.h>
 #include <KoTextDocument.h>
 #include <KoText.h>
-<<<<<<< HEAD
-=======
-#include <KAction>
->>>>>>> fce619f7
+#include <KoInlineTextObjectManager.h>
 #include <KoInlineTextObjectManager.h>
 
 #include <KDebug>
@@ -136,9 +133,11 @@
 void KoInlineNote::setMotherFrame(QTextFrame *motherFrame)
 {
     // We create our own subframe
+
     QTextCursor cursor(motherFrame->lastCursorPosition());
     QTextFrameFormat format;
     format.setProperty(KoText::SubFrameType, KoText::NoteFrameType);
+
     d->textFrame = cursor.insertFrame(format);
 }
 
@@ -219,10 +218,6 @@
         KoTextDocument(d->textFrame->document()).inlineTextObjectManager()->reNumbering(d->textFrame->document()->begin());
         KoInlineNote::count = KoTextDocument(d->textFrame->document()).inlineTextObjectManager()->displayedNotes(d->textFrame->document()->begin());
     }*/
-<<<<<<< HEAD
-=======
-
->>>>>>> fce619f7
     QFont font(format.font(), pd);
     QTextLayout layout(d->label, font, pd);
     layout.setCacheEnabled(true);
@@ -234,15 +229,9 @@
     range.format.setVerticalAlignment(QTextCharFormat::AlignSuperScript);
     QString s;
     if(d->type == KoInlineNote::Footnote)
-<<<<<<< HEAD
        s.append("Foot");
     else if(d->type == KoInlineNote::Endnote)
        s.append("End");
-=======
-        s.append("Foot");
-    else if(d->type == KoInlineNote::Endnote)
-        s.append("End");
->>>>>>> fce619f7
     s.append(d->label);
     range.format.setAnchor(true);
     range.format.setAnchorHref(s);
@@ -296,15 +285,10 @@
                 }
             }
         }
-<<<<<<< HEAD
+
         cursor.setPosition(cursor.currentFrame()->firstPosition());
         QTextCharFormat *fmat = new QTextCharFormat();
-=======
-
-        cursor.setPosition(cursor.currentFrame()->firstPosition());
-        QTextCharFormat *fmat = new QTextCharFormat();
-
->>>>>>> fce619f7
+
         fmat->setVerticalAlignment(QTextCharFormat::AlignSuperScript);
         cursor.insertText(d->label,*fmat);
         fmat->setVerticalAlignment(QTextCharFormat::AlignNormal);
@@ -325,12 +309,7 @@
 void KoInlineNote::saveOdf(KoShapeSavingContext & context)
 {
     KoXmlWriter *writer = &context.xmlWriter();
-<<<<<<< HEAD
-
-    if (d->type == Footnote || d->type == Endnote) {
-=======
         if (d->type == Footnote || d->type == Endnote) {
->>>>>>> fce619f7
         writer->startElement("text:note", false);
         if (d->type == Footnote)
             writer->addAttribute("text:note-class", "footnote");

/*
 *  Copyright (c) 2002 Patrick Julien <freak@codepimps.org>
 *  Copyright (c) 2007 Boudewijn Rempt <boud@valdyas.org>
 *
 *  This program is free software; you can redistribute it and/or modify
 *  it under the terms of the GNU General Public License as published by
 *  the Free Software Foundation; either version 2 of the License, or
 *  (at your option) any later version.
 *
 *  This program is distributed in the hope that it will be useful,
 *  but WITHOUT ANY WARRANTY; without even the implied warranty of
 *  MERCHANTABILITY or FITNESS FOR A PARTICULAR PURPOSE.  See the
 *  GNU General Public License for more details.
 *
 *  You should have received a copy of the GNU General Public License
 *  along with this program; if not, write to the Free Software
 *  Foundation, Inc., 51 Franklin Street, Fifth Floor, Boston, MA 02110-1301, USA.
 */

#include "kis_image.h"

#include <KoConfig.h> // WORDS_BIGENDIAN

#include <stdlib.h>
#include <math.h>

#include <QImage>
#include <QPainter>
#include <QSize>
#include <QDateTime>
#include <QRect>
#include <QRegion>
#include <QtConcurrent>

#include <klocalizedstring.h>

#include "KoColorSpaceRegistry.h"
#include "KoColor.h"
#include "KoColorProfile.h"
#include <KoCompositeOpRegistry.h>
#include "KisProofingConfiguration.h"

#include "recorder/kis_action_recorder.h"
#include "kis_adjustment_layer.h"
#include "kis_annotation.h"
#include "kis_change_profile_visitor.h"
#include "kis_colorspace_convert_visitor.h"
#include "kis_count_visitor.h"
#include "kis_filter_strategy.h"
#include "kis_group_layer.h"
#include "commands/kis_image_commands.h"
#include "kis_layer.h"
#include "kis_meta_data_merge_strategy_registry.h"
#include "kis_name_server.h"
#include "kis_paint_layer.h"
#include "kis_painter.h"
#include "kis_selection.h"
#include "kis_transaction.h"
#include "kis_meta_data_merge_strategy.h"
#include "kis_memory_statistics_server.h"

#include "kis_image_config.h"
#include "kis_update_scheduler.h"
#include "kis_image_signal_router.h"
#include "kis_image_animation_interface.h"
#include "kis_stroke_strategy.h"
#include "kis_image_barrier_locker.h"


#include "kis_undo_stores.h"
#include "kis_legacy_undo_adapter.h"
#include "kis_post_execution_undo_adapter.h"

#include "kis_transform_worker.h"
#include "kis_processing_applicator.h"
#include "processing/kis_crop_processing_visitor.h"
#include "processing/kis_crop_selections_processing_visitor.h"
#include "processing/kis_transform_processing_visitor.h"
#include "commands_new/kis_image_resize_command.h"
#include "commands_new/kis_image_set_resolution_command.h"
#include "commands_new/kis_activate_selection_mask_command.h"
#include "kis_composite_progress_proxy.h"
#include "kis_layer_composition.h"
#include "kis_wrapped_rect.h"
#include "kis_crop_saved_extra_data.h"
#include "kis_layer_utils.h"

#include "kis_lod_transform.h"

#include "kis_suspend_projection_updates_stroke_strategy.h"
#include "kis_sync_lod_cache_stroke_strategy.h"

#include "kis_projection_updates_filter.h"

#include "kis_layer_projection_plane.h"

#include "kis_update_time_monitor.h"
#include "kis_image_barrier_locker.h"

#include <QtCore>

#include <functional>

#include "kis_time_range.h"

// #define SANITY_CHECKS

#ifdef SANITY_CHECKS
#define SANITY_CHECK_LOCKED(name)                                       \
    if (!locked()) warnKrita() << "Locking policy failed:" << name          \
                               << "has been called without the image"       \
                                  "being locked";
#else
#define SANITY_CHECK_LOCKED(name)
#endif


struct KisImageSPStaticRegistrar {
    KisImageSPStaticRegistrar() {
        qRegisterMetaType<KisImageSP>("KisImageSP");
    }
};
static KisImageSPStaticRegistrar __registrar;

class KisImage::KisImagePrivate
{
public:
    KisImagePrivate(KisImage *_q, qint32 w, qint32 h,
                    const KoColorSpace *c,
                    KisUndoStore *undo,
                    KisImageAnimationInterface *_animationInterface)
        : q(_q)
        , lockedForReadOnly(false)
        , width(w)
        , height(h)
        , colorSpace(c ? c : KoColorSpaceRegistry::instance()->rgb8())
        , nserver(1)
        , undoStore(undo ? undo : new KisDumbUndoStore())
        , legacyUndoAdapter(undoStore.data(), _q)
        , postExecutionUndoAdapter(undoStore.data(), _q)
        , recorder(_q)
        , signalRouter(_q)
        , animationInterface(_animationInterface)
        , scheduler(_q, _q)
        , axesCenter(QPointF(0.5, 0.5))
    {
        {
            KisImageConfig cfg;
            if (cfg.enableProgressReporting()) {
                scheduler.setProgressProxy(&compositeProgressProxy);
            }

            // Each of these lambdas defines a new factory function.
            scheduler.setLod0ToNStrokeStrategyFactory(
                [=](bool forgettable) {
                    return KisLodSyncPair(
                        new KisSyncLodCacheStrokeStrategy(KisImageWSP(q), forgettable),
                        KisSyncLodCacheStrokeStrategy::createJobsData(KisImageWSP(q)));
                });

            scheduler.setSuspendUpdatesStrokeStrategyFactory(
                [=]() {
                    return KisSuspendResumePair(
                        new KisSuspendProjectionUpdatesStrokeStrategy(KisImageWSP(q), true),
                        KisSuspendProjectionUpdatesStrokeStrategy::createSuspendJobsData(KisImageWSP(q)));
                });

            scheduler.setResumeUpdatesStrokeStrategyFactory(
                [=]() {
                    return KisSuspendResumePair(
                        new KisSuspendProjectionUpdatesStrokeStrategy(KisImageWSP(q), false),
                        KisSuspendProjectionUpdatesStrokeStrategy::createResumeJobsData(KisImageWSP(q)));
                });
        }

        connect(q, SIGNAL(sigImageModified()), KisMemoryStatisticsServer::instance(), SLOT(notifyImageChanged()));
    }

    ~KisImagePrivate() {
        /**
         * Stop animation interface. It may use the rootLayer.
         */
        delete animationInterface;

        /**
         * First delete the nodes, while strokes
         * and undo are still alive
         */
        rootLayer.clear();
    }

    KisImage *q;

    quint32 lockCount = 0;
    bool lockedForReadOnly;

    qint32 width;
    qint32 height;

    double xres = 1.0;
    double yres = 1.0;

    const KoColorSpace * colorSpace;
    KisProofingConfigurationSP proofingConfig;

    KisSelectionSP deselectedGlobalSelection;
    KisGroupLayerSP rootLayer; // The layers are contained in here
    QList<KisLayerCompositionSP> compositions;
    KisNodeSP isolatedRootNode;
    bool wrapAroundModePermitted = false;

    KisNameServer nserver;

    QScopedPointer<KisUndoStore> undoStore;
    KisLegacyUndoAdapter legacyUndoAdapter;
    KisPostExecutionUndoAdapter postExecutionUndoAdapter;

    KisActionRecorder recorder;

    vKisAnnotationSP annotations;

    QAtomicInt disableUIUpdateSignals;
    KisProjectionUpdatesFilterSP projectionUpdatesFilter;
    KisImageSignalRouter signalRouter;
    KisImageAnimationInterface *animationInterface;
    KisUpdateScheduler scheduler;
    QAtomicInt disableDirtyRequests;


    KisCompositeProgressProxy compositeProgressProxy;

    bool blockLevelOfDetail = false;

    QPointF axesCenter;

    bool tryCancelCurrentStrokeAsync();

    void notifyProjectionUpdatedInPatches(const QRect &rc);
};

KisImage::KisImage(KisUndoStore *undoStore, qint32 width, qint32 height, const KoColorSpace * colorSpace, const QString& name)
        : QObject(0)
        , KisShared()
        , m_d(new KisImagePrivate(this, width, height,
                                  colorSpace, undoStore,
                                  new KisImageAnimationInterface(this)))
{
    // make sure KisImage belongs to the GUI thread
    moveToThread(qApp->thread());

    setObjectName(name);
    setRootLayer(new KisGroupLayer(this, "root", OPACITY_OPAQUE_U8));
}

KisImage::~KisImage()
{
    dbgImage << "deleting kisimage" << objectName();

    /**
     * Request the tools to end currently running strokes
     */
    waitForDone();

    delete m_d;
    disconnect(); // in case Qt gets confused
}

KisImage *KisImage::clone(bool exactCopy)
{
    return new KisImage(*this, 0, exactCopy);
}

KisImage::KisImage(const KisImage& rhs, KisUndoStore *undoStore, bool exactCopy)
    : KisNodeFacade(),
      KisNodeGraphListener(),
      KisShared(),
      m_d(new KisImagePrivate(this,
                              rhs.width(), rhs.height(),
                              rhs.colorSpace(),
                              undoStore ? undoStore : new KisDumbUndoStore(),
                              new KisImageAnimationInterface(*rhs.animationInterface(), this)))
{
    // make sure KisImage belongs to the GUI thread
    moveToThread(qApp->thread());

    setObjectName(rhs.objectName());

    m_d->xres = rhs.m_d->xres;
    m_d->yres = rhs.m_d->yres;


    if (rhs.m_d->proofingConfig) {
        m_d->proofingConfig = toQShared(new KisProofingConfiguration(*rhs.m_d->proofingConfig));
    }

    KisNodeSP newRoot = rhs.root()->clone();
    newRoot->setGraphListener(this);
    newRoot->setImage(this);
    m_d->rootLayer = dynamic_cast<KisGroupLayer*>(newRoot.data());
    setRoot(newRoot);

    if (exactCopy) {
        QQueue<KisNodeSP> linearizedNodes;
        KisLayerUtils::recursiveApplyNodes(rhs.root(),
            [&linearizedNodes](KisNodeSP node) {
                linearizedNodes.enqueue(node);
            });
        KisLayerUtils::recursiveApplyNodes(newRoot,
            [&linearizedNodes](KisNodeSP node) {
                KisNodeSP refNode = linearizedNodes.dequeue();
                node->setUuid(refNode->uuid());
            });
    }

    Q_FOREACH (KisLayerCompositionSP comp, rhs.m_d->compositions) {
        m_d->compositions << toQShared(new KisLayerComposition(*comp, this));
    }

    rhs.m_d->nserver = KisNameServer(rhs.m_d->nserver);

    vKisAnnotationSP newAnnotations;
    Q_FOREACH (KisAnnotationSP annotation, rhs.m_d->annotations) {
        newAnnotations << annotation->clone();
    }
    m_d->annotations = newAnnotations;

    KIS_ASSERT_RECOVER_NOOP(!rhs.m_d->projectionUpdatesFilter);
    KIS_ASSERT_RECOVER_NOOP(!rhs.m_d->disableUIUpdateSignals);
    KIS_ASSERT_RECOVER_NOOP(!rhs.m_d->disableDirtyRequests);

    m_d->blockLevelOfDetail = rhs.m_d->blockLevelOfDetail;
}

void KisImage::aboutToAddANode(KisNode *parent, int index)
{
    KisNodeGraphListener::aboutToAddANode(parent, index);
    SANITY_CHECK_LOCKED("aboutToAddANode");
}

void KisImage::nodeHasBeenAdded(KisNode *parent, int index)
{
    KisNodeGraphListener::nodeHasBeenAdded(parent, index);

    SANITY_CHECK_LOCKED("nodeHasBeenAdded");
    m_d->signalRouter.emitNodeHasBeenAdded(parent, index);

    KisNodeSP newNode = parent->at(index);
    if (!dynamic_cast<KisSelectionMask*>(newNode.data())) {
        stopIsolatedMode();
    }
}

void KisImage::aboutToRemoveANode(KisNode *parent, int index)
{
    KisNodeSP deletedNode = parent->at(index);
    if (!dynamic_cast<KisSelectionMask*>(deletedNode.data())) {
        stopIsolatedMode();
    }

    KisNodeGraphListener::aboutToRemoveANode(parent, index);

    SANITY_CHECK_LOCKED("aboutToRemoveANode");
    m_d->signalRouter.emitAboutToRemoveANode(parent, index);
}

void KisImage::nodeChanged(KisNode* node)
{
    KisNodeGraphListener::nodeChanged(node);
    requestStrokeEnd();
    m_d->signalRouter.emitNodeChanged(node);
}

void KisImage::invalidateAllFrames()
{
    invalidateFrames(KisTimeRange::infinite(0), QRect());
}

KisSelectionSP KisImage::globalSelection() const
{
    KisSelectionMaskSP selectionMask = m_d->rootLayer->selectionMask();
    if (selectionMask) {
        return selectionMask->selection();
    } else {
        return 0;
    }
}

void KisImage::setGlobalSelection(KisSelectionSP globalSelection)
{
    KisSelectionMaskSP selectionMask = m_d->rootLayer->selectionMask();

    if (!globalSelection) {
        if (selectionMask) {
            removeNode(selectionMask);
        }
    }
    else {
        if (!selectionMask) {
            selectionMask = new KisSelectionMask(this);
            selectionMask->initSelection(m_d->rootLayer);
            addNode(selectionMask);
            // If we do not set the selection now, the setActive call coming next
            // can be very, very expensive, depending on the size of the image.
            selectionMask->setSelection(globalSelection);
            selectionMask->setActive(true);
        }
        else {
            selectionMask->setSelection(globalSelection);
        }

        Q_ASSERT(m_d->rootLayer->childCount() > 0);
        Q_ASSERT(m_d->rootLayer->selectionMask());
    }

    m_d->deselectedGlobalSelection = 0;
    m_d->legacyUndoAdapter.emitSelectionChanged();
}

void KisImage::deselectGlobalSelection()
{
    KisSelectionSP savedSelection = globalSelection();
    setGlobalSelection(0);
    m_d->deselectedGlobalSelection = savedSelection;
}

bool KisImage::canReselectGlobalSelection()
{
    return m_d->deselectedGlobalSelection;
}

void KisImage::reselectGlobalSelection()
{
    if(m_d->deselectedGlobalSelection) {
        setGlobalSelection(m_d->deselectedGlobalSelection);
    }
}

QString KisImage::nextLayerName(const QString &_baseName) const
{
    QString baseName = _baseName;

    if (m_d->nserver.currentSeed() == 0) {
        m_d->nserver.number();
        return i18n("background");
    }

    if (baseName.isEmpty()) {
        baseName = i18n("Layer");
    }

    return QString("%1 %2").arg(baseName).arg(m_d->nserver.number());
}

void KisImage::rollBackLayerName()
{
    m_d->nserver.rollback();
}

KisCompositeProgressProxy* KisImage::compositeProgressProxy()
{
    return &m_d->compositeProgressProxy;
}

bool KisImage::locked() const
{
    return m_d->lockCount != 0;
}

void KisImage::barrierLock(bool readOnly)
{
    if (!locked()) {
        requestStrokeEnd();
        m_d->scheduler.barrierLock();
        m_d->lockedForReadOnly = readOnly;
    } else {
        m_d->lockedForReadOnly &= readOnly;
    }

    m_d->lockCount++;
}

bool KisImage::tryBarrierLock(bool readOnly)
{
    bool result = true;

    if (!locked()) {
        result = m_d->scheduler.tryBarrierLock();
        m_d->lockedForReadOnly = readOnly;
    }

    if (result) {
        m_d->lockCount++;
        m_d->lockedForReadOnly &= readOnly;
    }

    return result;
}

bool KisImage::isIdle(bool allowLocked)
{
    return (allowLocked || !locked()) && m_d->scheduler.isIdle();
}

void KisImage::lock()
{
    if (!locked()) {
        requestStrokeEnd();
        m_d->scheduler.lock();
    }
    m_d->lockCount++;
    m_d->lockedForReadOnly = false;
}

void KisImage::unlock()
{
    Q_ASSERT(locked());

    if (locked()) {
        m_d->lockCount--;

        if (m_d->lockCount == 0) {
            m_d->scheduler.unlock(!m_d->lockedForReadOnly);
        }
    }
}

void KisImage::blockUpdates()
{
    m_d->scheduler.blockUpdates();
}

void KisImage::unblockUpdates()
{
    m_d->scheduler.unblockUpdates();
}

void KisImage::setSize(const QSize& size)
{
    m_d->width = size.width();
    m_d->height = size.height();
}

void KisImage::resizeImageImpl(const QRect& newRect, bool cropLayers)
{
    if (newRect == bounds() && !cropLayers) return;

    KUndo2MagicString actionName = cropLayers ?
        kundo2_i18n("Crop Image") :
        kundo2_i18n("Resize Image");

    KisImageSignalVector emitSignals;
    emitSignals << ComplexSizeChangedSignal(newRect, newRect.size());
    emitSignals << ModifiedSignal;

    KisCropSavedExtraData *extraData =
        new KisCropSavedExtraData(cropLayers ?
                                  KisCropSavedExtraData::CROP_IMAGE :
                                  KisCropSavedExtraData::RESIZE_IMAGE,
                                  newRect);

    KisProcessingApplicator applicator(this, m_d->rootLayer,
                                       KisProcessingApplicator::RECURSIVE |
                                       KisProcessingApplicator::NO_UI_UPDATES,
                                       emitSignals, actionName, extraData);

    if (cropLayers || !newRect.topLeft().isNull()) {
        KisProcessingVisitorSP visitor =
            new KisCropProcessingVisitor(newRect, cropLayers, true);
        applicator.applyVisitorAllFrames(visitor, KisStrokeJobData::CONCURRENT);
    }
    applicator.applyCommand(new KisImageResizeCommand(this, newRect.size()));
    applicator.end();
}

void KisImage::resizeImage(const QRect& newRect)
{
    resizeImageImpl(newRect, false);
}

void KisImage::cropImage(const QRect& newRect)
{
    resizeImageImpl(newRect, true);
}


void KisImage::cropNode(KisNodeSP node, const QRect& newRect)
{
    bool isLayer = qobject_cast<KisLayer*>(node.data());
    KUndo2MagicString actionName = isLayer ?
        kundo2_i18n("Crop Layer") :
        kundo2_i18n("Crop Mask");

    KisImageSignalVector emitSignals;
    emitSignals << ModifiedSignal;

    KisCropSavedExtraData *extraData =
        new KisCropSavedExtraData(KisCropSavedExtraData::CROP_LAYER,
                                  newRect, node);

    KisProcessingApplicator applicator(this, node,
                                       KisProcessingApplicator::RECURSIVE,
                                       emitSignals, actionName, extraData);

    KisProcessingVisitorSP visitor =
        new KisCropProcessingVisitor(newRect, true, false);
    applicator.applyVisitorAllFrames(visitor, KisStrokeJobData::CONCURRENT);
    applicator.end();
}

void KisImage::scaleImage(const QSize &size, qreal xres, qreal yres, KisFilterStrategy *filterStrategy)
{
    bool resolutionChanged = xres != xRes() && yres != yRes();
    bool sizeChanged = size != this->size();

    if (!resolutionChanged && !sizeChanged) return;

    KisImageSignalVector emitSignals;
    if (resolutionChanged) emitSignals << ResolutionChangedSignal;
    if (sizeChanged) emitSignals << ComplexSizeChangedSignal(bounds(), size);
    emitSignals << ModifiedSignal;

    KUndo2MagicString actionName = sizeChanged ?
        kundo2_i18n("Scale Image") :
        kundo2_i18n("Change Image Resolution");

    KisProcessingApplicator::ProcessingFlags signalFlags =
        (resolutionChanged || sizeChanged) ?
                KisProcessingApplicator::NO_UI_UPDATES :
                KisProcessingApplicator::NONE;

    KisProcessingApplicator applicator(this, m_d->rootLayer,
                                       KisProcessingApplicator::RECURSIVE | signalFlags,
                                       emitSignals, actionName);

    qreal sx = qreal(size.width()) / this->size().width();
    qreal sy = qreal(size.height()) / this->size().height();

    QTransform shapesCorrection;

    if (resolutionChanged) {
        shapesCorrection = QTransform::fromScale(xRes() / xres, yRes() / yres);
    }

    KisProcessingVisitorSP visitor =
        new KisTransformProcessingVisitor(sx, sy,
                                          0, 0,
                                          QPointF(),
                                          0,
                                          0, 0,
                                          filterStrategy,
                                          shapesCorrection);

    applicator.applyVisitorAllFrames(visitor, KisStrokeJobData::CONCURRENT);

    if (resolutionChanged) {
        KUndo2Command *parent =
            new KisResetShapesCommand(m_d->rootLayer);
        new KisImageSetResolutionCommand(this, xres, yres, parent);
        applicator.applyCommand(parent);
    }

    if (sizeChanged) {
        applicator.applyCommand(new KisImageResizeCommand(this, size));
    }

    applicator.end();
}

void KisImage::scaleNode(KisNodeSP node, qreal scaleX, qreal scaleY, KisFilterStrategy *filterStrategy)
{
    KUndo2MagicString actionName(kundo2_i18n("Scale Layer"));
    KisImageSignalVector emitSignals;
    emitSignals << ModifiedSignal;

    KisProcessingApplicator applicator(this, node,
                                       KisProcessingApplicator::RECURSIVE,
                                       emitSignals, actionName);

    KisProcessingVisitorSP visitor =
        new KisTransformProcessingVisitor(scaleX, scaleY,
                                          0, 0,
                                          QPointF(),
                                          0,
                                          0, 0,
                                          filterStrategy);

    applicator.applyVisitorAllFrames(visitor, KisStrokeJobData::CONCURRENT);
    applicator.end();
}

void KisImage::rotateImpl(const KUndo2MagicString &actionName,
                          KisNodeSP rootNode,
                          bool resizeImage,
                          double radians)
{
    QPointF offset;
    QSize newSize;

    {
        KisTransformWorker worker(0,
                                  1.0, 1.0,
                                  0, 0, 0, 0,
                                  radians,
                                  0, 0, 0, 0);
        QTransform transform = worker.transform();

        if (resizeImage) {
            QRect newRect = transform.mapRect(bounds());
            newSize = newRect.size();
            offset = -newRect.topLeft();
        }
        else {
            QPointF origin = QRectF(rootNode->exactBounds()).center();

            newSize = size();
            offset = -(transform.map(origin) - origin);
        }
    }

    bool sizeChanged = resizeImage &&
        (newSize.width() != width() || newSize.height() != height());

    // These signals will be emitted after processing is done
    KisImageSignalVector emitSignals;
    if (sizeChanged) emitSignals << ComplexSizeChangedSignal(bounds(), newSize);
    emitSignals << ModifiedSignal;

    // These flags determine whether updates are transferred to the UI during processing
    KisProcessingApplicator::ProcessingFlags signalFlags =
        sizeChanged ?
        KisProcessingApplicator::NO_UI_UPDATES :
        KisProcessingApplicator::NONE;


    KisProcessingApplicator applicator(this, rootNode,
                                       KisProcessingApplicator::RECURSIVE | signalFlags,
                                       emitSignals, actionName);

    KisFilterStrategy *filter = KisFilterStrategyRegistry::instance()->value("Bicubic");

    KisProcessingVisitorSP visitor =
            new KisTransformProcessingVisitor(1.0, 1.0, 0.0, 0.0,
                                              QPointF(),
                                              radians,
                                              offset.x(), offset.y(),
                                              filter);

    applicator.applyVisitorAllFrames(visitor, KisStrokeJobData::CONCURRENT);

    if (sizeChanged) {
        applicator.applyCommand(new KisImageResizeCommand(this, newSize));
    }
    applicator.end();
}


void KisImage::rotateImage(double radians)
{
    rotateImpl(kundo2_i18n("Rotate Image"), root(), true, radians);
}

void KisImage::rotateNode(KisNodeSP node, double radians)
{
    if (node->inherits("KisMask")) {
        rotateImpl(kundo2_i18n("Rotate Mask"), node, false, radians);
    } else {
        rotateImpl(kundo2_i18n("Rotate Layer"), node, false, radians);
    }
}

void KisImage::shearImpl(const KUndo2MagicString &actionName,
                         KisNodeSP rootNode,
                         bool resizeImage,
                         double angleX, double angleY,
                         const QPointF &origin)
{
    //angleX, angleY are in degrees
    const qreal pi = 3.1415926535897932385;
    const qreal deg2rad = pi / 180.0;

    qreal tanX = tan(angleX * deg2rad);
    qreal tanY = tan(angleY * deg2rad);

    QPointF offset;
    QSize newSize;

    {
        KisTransformWorker worker(0,
                                  1.0, 1.0,
                                  tanX, tanY, origin.x(), origin.y(),
                                  0,
                                  0, 0, 0, 0);

        QRect newRect = worker.transform().mapRect(bounds());
        newSize = newRect.size();
        if (resizeImage) offset = -newRect.topLeft();
    }

    if (newSize == size()) return;

    KisImageSignalVector emitSignals;
    if (resizeImage) emitSignals << ComplexSizeChangedSignal(bounds(), newSize);
    emitSignals << ModifiedSignal;

    KisProcessingApplicator::ProcessingFlags signalFlags =
        KisProcessingApplicator::RECURSIVE;
    if (resizeImage) signalFlags |= KisProcessingApplicator::NO_UI_UPDATES;

    KisProcessingApplicator applicator(this, rootNode,
                                       signalFlags,
                                       emitSignals, actionName);

    KisFilterStrategy *filter = KisFilterStrategyRegistry::instance()->value("Bilinear");

    KisProcessingVisitorSP visitor =
            new KisTransformProcessingVisitor(1.0, 1.0,
                                              tanX, tanY, origin,
                                              0,
                                              offset.x(), offset.y(),
                                              filter);

    applicator.applyVisitorAllFrames(visitor, KisStrokeJobData::CONCURRENT);

    if (resizeImage) {
        applicator.applyCommand(new KisImageResizeCommand(this, newSize));
    }

    applicator.end();
}

void KisImage::shearNode(KisNodeSP node, double angleX, double angleY)
{
    QPointF shearOrigin = QRectF(bounds()).center();

    if (node->inherits("KisMask")) {
        shearImpl(kundo2_i18n("Shear Mask"), node, false,
                  angleX, angleY, shearOrigin);
    } else {
        shearImpl(kundo2_i18n("Shear Layer"), node, false,
                  angleX, angleY, shearOrigin);
    }
}

void KisImage::shear(double angleX, double angleY)
{
    shearImpl(kundo2_i18n("Shear Image"), m_d->rootLayer, true,
              angleX, angleY, QPointF());
}

void KisImage::convertImageColorSpace(const KoColorSpace *dstColorSpace,
                                      KoColorConversionTransformation::Intent renderingIntent,
                                      KoColorConversionTransformation::ConversionFlags conversionFlags)
{
    if (!dstColorSpace) return;

    const KoColorSpace *srcColorSpace = m_d->colorSpace;

    undoAdapter()->beginMacro(kundo2_i18n("Convert Image Color Space"));
    undoAdapter()->addCommand(new KisImageLockCommand(KisImageWSP(this), true));
    undoAdapter()->addCommand(new KisImageSetProjectionColorSpaceCommand(KisImageWSP(this), dstColorSpace));

    KisColorSpaceConvertVisitor visitor(this, srcColorSpace, dstColorSpace, renderingIntent, conversionFlags);
    m_d->rootLayer->accept(visitor);

    undoAdapter()->addCommand(new KisImageLockCommand(KisImageWSP(this), false));
    undoAdapter()->endMacro();

    setModified();
}

bool KisImage::assignImageProfile(const KoColorProfile *profile)
{
    if (!profile) return false;

    const KoColorSpace *dstCs = KoColorSpaceRegistry::instance()->colorSpace(colorSpace()->colorModelId().id(), colorSpace()->colorDepthId().id(), profile);
    const KoColorSpace *srcCs = colorSpace();

    if (!dstCs) return false;

    m_d->colorSpace = dstCs;

    KisChangeProfileVisitor visitor(srcCs, dstCs);
    bool retval = m_d->rootLayer->accept(visitor);
    m_d->signalRouter.emitNotification(ProfileChangedSignal);
    return retval;

}

void KisImage::convertProjectionColorSpace(const KoColorSpace *dstColorSpace)
{
    if (*m_d->colorSpace == *dstColorSpace) return;

    undoAdapter()->beginMacro(kundo2_i18n("Convert Projection Color Space"));
    undoAdapter()->addCommand(new KisImageLockCommand(KisImageWSP(this), true));
    undoAdapter()->addCommand(new KisImageSetProjectionColorSpaceCommand(KisImageWSP(this), dstColorSpace));
    undoAdapter()->addCommand(new KisImageLockCommand(KisImageWSP(this), false));
    undoAdapter()->endMacro();

    setModified();
}

void KisImage::setProjectionColorSpace(const KoColorSpace * colorSpace)
{
    m_d->colorSpace = colorSpace;
    m_d->rootLayer->resetCache();
    m_d->signalRouter.emitNotification(ColorSpaceChangedSignal);
}

const KoColorSpace * KisImage::colorSpace() const
{
    return m_d->colorSpace;
}

const KoColorProfile * KisImage::profile() const
{
    return colorSpace()->profile();
}

double KisImage::xRes() const
{
    return m_d->xres;
}

double KisImage::yRes() const
{
    return m_d->yres;
}

void KisImage::setResolution(double xres, double yres)
{
    m_d->xres = xres;
    m_d->yres = yres;
    m_d->signalRouter.emitNotification(ResolutionChangedSignal);
}

QPointF KisImage::documentToPixel(const QPointF &documentCoord) const
{
    return QPointF(documentCoord.x() * xRes(), documentCoord.y() * yRes());
}

QPoint KisImage::documentToIntPixel(const QPointF &documentCoord) const
{
    QPointF pixelCoord = documentToPixel(documentCoord);
    return QPoint((int)pixelCoord.x(), (int)pixelCoord.y());
}

QRectF KisImage::documentToPixel(const QRectF &documentRect) const
{
    return QRectF(documentToPixel(documentRect.topLeft()), documentToPixel(documentRect.bottomRight()));
}

QRect KisImage::documentToIntPixel(const QRectF &documentRect) const
{
    return documentToPixel(documentRect).toAlignedRect();
}

QPointF KisImage::pixelToDocument(const QPointF &pixelCoord) const
{
    return QPointF(pixelCoord.x() / xRes(), pixelCoord.y() / yRes());
}

QPointF KisImage::pixelToDocument(const QPoint &pixelCoord) const
{
    return QPointF((pixelCoord.x() + 0.5) / xRes(), (pixelCoord.y() + 0.5) / yRes());
}

QRectF KisImage::pixelToDocument(const QRectF &pixelCoord) const
{
    return QRectF(pixelToDocument(pixelCoord.topLeft()), pixelToDocument(pixelCoord.bottomRight()));
}

qint32 KisImage::width() const
{
    return m_d->width;
}

qint32 KisImage::height() const
{
    return m_d->height;
}

KisGroupLayerSP KisImage::rootLayer() const
{
    Q_ASSERT(m_d->rootLayer);
    return m_d->rootLayer;
}

KisPaintDeviceSP KisImage::projection() const
{
    if (m_d->isolatedRootNode) {
        return m_d->isolatedRootNode->projection();
    }


    Q_ASSERT(m_d->rootLayer);
    KisPaintDeviceSP projection = m_d->rootLayer->projection();
    Q_ASSERT(projection);
    return projection;
}

qint32 KisImage::nlayers() const
{
    QStringList list;
    list << "KisLayer";

    KisCountVisitor visitor(list, KoProperties());
    m_d->rootLayer->accept(visitor);
    return visitor.count();
}

qint32 KisImage::nHiddenLayers() const
{
    QStringList list;
    list << "KisLayer";
    KoProperties properties;
    properties.setProperty("visible", false);
    KisCountVisitor visitor(list, properties);
    m_d->rootLayer->accept(visitor);

    return visitor.count();
}

void KisImage::flatten()
{
    KisLayerUtils::flattenImage(this);
}

void KisImage::mergeMultipleLayers(QList<KisNodeSP> mergedNodes, KisNodeSP putAfter)
{
    if (!KisLayerUtils::tryMergeSelectionMasks(this, mergedNodes, putAfter)) {
        KisLayerUtils::mergeMultipleLayers(this, mergedNodes, putAfter);
    }
}

void KisImage::mergeDown(KisLayerSP layer, const KisMetaData::MergeStrategy* strategy)
{
    KisLayerUtils::mergeDown(this, layer, strategy);
}

void KisImage::flattenLayer(KisLayerSP layer)
{
    KisLayerUtils::flattenLayer(this, layer);
}


void KisImage::setModified()
{
    m_d->signalRouter.emitNotification(ModifiedSignal);
}

QImage KisImage::convertToQImage(QRect imageRect,
                                 const KoColorProfile * profile)
{
    qint32 x;
    qint32 y;
    qint32 w;
    qint32 h;
    imageRect.getRect(&x, &y, &w, &h);
    return convertToQImage(x, y, w, h, profile);
}

QImage KisImage::convertToQImage(qint32 x,
                                 qint32 y,
                                 qint32 w,
                                 qint32 h,
                                 const KoColorProfile * profile)
{
    KisPaintDeviceSP dev = projection();
    if (!dev) return QImage();
    QImage image = dev->convertToQImage(const_cast<KoColorProfile*>(profile), x, y, w, h,
                                        KoColorConversionTransformation::internalRenderingIntent(),
                                        KoColorConversionTransformation::internalConversionFlags());

    return image;
}



QImage KisImage::convertToQImage(const QSize& scaledImageSize, const KoColorProfile *profile)
{
    if (scaledImageSize.isEmpty()) {
        return QImage();
    }

    KisPaintDeviceSP dev = new KisPaintDevice(colorSpace());
    KisPainter gc;
    gc.copyAreaOptimized(QPoint(0, 0), projection(), dev, bounds());
    gc.end();
    double scaleX = qreal(scaledImageSize.width()) / width();
    double scaleY = qreal(scaledImageSize.height()) / height();

    QPointer<KoUpdater> updater = new KoDummyUpdater();

    KisTransformWorker worker(dev, scaleX, scaleY, 0.0, 0.0, 0.0, 0.0, 0.0, 0.0, 0.0, updater, KisFilterStrategyRegistry::instance()->value("Bicubic"));
    worker.run();

    delete updater;

    return dev->convertToQImage(profile);
}
void KisImage::notifyLayersChanged()
{
    m_d->signalRouter.emitNotification(LayersChangedSignal);
}

QRect KisImage::bounds() const
{
    return QRect(0, 0, width(), height());
}

QRect KisImage::effectiveLodBounds() const
{
    QRect boundRect = bounds();

    const int lod = currentLevelOfDetail();
    if (lod > 0) {
        KisLodTransform t(lod);
        boundRect = t.map(boundRect);
    }

    return boundRect;
}

KisPostExecutionUndoAdapter* KisImage::postExecutionUndoAdapter() const
{
    const int lod = currentLevelOfDetail();
    return lod > 0 ?
        m_d->scheduler.lodNPostExecutionUndoAdapter() :
        &m_d->postExecutionUndoAdapter;
}

void KisImage::setUndoStore(KisUndoStore *undoStore)
{

    m_d->legacyUndoAdapter.setUndoStore(undoStore);
    m_d->postExecutionUndoAdapter.setUndoStore(undoStore);
    m_d->undoStore.reset(undoStore);
}

KisUndoStore* KisImage::undoStore()
{
    return m_d->undoStore.data();
}

KisUndoAdapter* KisImage::undoAdapter() const
{
    return &m_d->legacyUndoAdapter;
}

KisActionRecorder* KisImage::actionRecorder() const
{
    return &m_d->recorder;
}

void KisImage::setDefaultProjectionColor(const KoColor &color)
{
    KIS_ASSERT_RECOVER_RETURN(m_d->rootLayer);
    m_d->rootLayer->setDefaultProjectionColor(color);
}

KoColor KisImage::defaultProjectionColor() const
{
    KIS_ASSERT_RECOVER(m_d->rootLayer) {
        return KoColor(Qt::transparent, m_d->colorSpace);
    }

    return m_d->rootLayer->defaultProjectionColor();
}

void KisImage::setRootLayer(KisGroupLayerSP rootLayer)
{
    stopIsolatedMode();

    KoColor defaultProjectionColor(Qt::transparent, m_d->colorSpace);

    if (m_d->rootLayer) {
        m_d->rootLayer->setGraphListener(0);
        m_d->rootLayer->disconnect();

        KisPaintDeviceSP original = m_d->rootLayer->original();
        defaultProjectionColor = original->defaultPixel();
    }

    m_d->rootLayer = rootLayer;
    m_d->rootLayer->disconnect();
    m_d->rootLayer->setGraphListener(this);
    m_d->rootLayer->setImage(this);

    KisPaintDeviceSP newOriginal = m_d->rootLayer->original();
    newOriginal->setDefaultPixel(defaultProjectionColor);

    setRoot(m_d->rootLayer.data());
}

void KisImage::addAnnotation(KisAnnotationSP annotation)
{
    // Find the icc annotation, if there is one
    vKisAnnotationSP_it it = m_d->annotations.begin();
    while (it != m_d->annotations.end()) {
        if ((*it)->type() == annotation->type()) {
            *it = annotation;
            return;
        }
        ++it;
    }
    m_d->annotations.push_back(annotation);
}

KisAnnotationSP KisImage::annotation(const QString& type)
{
    vKisAnnotationSP_it it = m_d->annotations.begin();
    while (it != m_d->annotations.end()) {
        if ((*it)->type() == type) {
            return *it;
        }
        ++it;
    }
    return KisAnnotationSP(0);
}

void KisImage::removeAnnotation(const QString& type)
{
    vKisAnnotationSP_it it = m_d->annotations.begin();
    while (it != m_d->annotations.end()) {
        if ((*it)->type() == type) {
            m_d->annotations.erase(it);
            return;
        }
        ++it;
    }
}

vKisAnnotationSP_it KisImage::beginAnnotations()
{
    return m_d->annotations.begin();
}

vKisAnnotationSP_it KisImage::endAnnotations()
{
    return m_d->annotations.end();
}

void KisImage::notifyAboutToBeDeleted()
{
    emit sigAboutToBeDeleted();
}

KisImageSignalRouter* KisImage::signalRouter()
{
    return &m_d->signalRouter;
}

void KisImage::waitForDone()
{
    requestStrokeEnd();
    m_d->scheduler.waitForDone();
}

KisStrokeId KisImage::startStroke(KisStrokeStrategy *strokeStrategy)
{
    /**
     * Ask open strokes to end gracefully. All the strokes clients
     * (including the one calling this method right now) will get
     * a notification that they should probably end their strokes.
     * However this is purely their choice whether to end a stroke
     * or not.
     */
    if (strokeStrategy->requestsOtherStrokesToEnd()) {
        requestStrokeEnd();
    }

    /**
     * Some of the strokes can cancel their work with undoing all the
     * changes they did to the paint devices. The problem is that undo
     * stack will know nothing about it. Therefore, just notify it
     * explicitly
     */
    if (strokeStrategy->clearsRedoOnStart()) {
        m_d->undoStore->purgeRedoState();
    }

    return m_d->scheduler.startStroke(strokeStrategy);
}

void KisImage::KisImagePrivate::notifyProjectionUpdatedInPatches(const QRect &rc)
{
    KisImageConfig imageConfig;
    int patchWidth = imageConfig.updatePatchWidth();
    int patchHeight = imageConfig.updatePatchHeight();

    for (int y = 0; y < rc.height(); y += patchHeight) {
        for (int x = 0; x < rc.width(); x += patchWidth) {
            QRect patchRect(x, y, patchWidth, patchHeight);
            patchRect &= rc;

            QtConcurrent::run(std::bind(&KisImage::notifyProjectionUpdated, q, patchRect));
        }
    }
}

bool KisImage::startIsolatedMode(KisNodeSP node)
{
    if (!tryBarrierLock()) return false;

    unlock();

    m_d->isolatedRootNode = node;
    emit sigIsolatedModeChanged();

    // the GUI uses our thread to do the color space conversion so we
    // need to emit this signal in multiple threads
    m_d->notifyProjectionUpdatedInPatches(bounds());

    invalidateAllFrames();
    return true;
}

void KisImage::stopIsolatedMode()
{
    if (!m_d->isolatedRootNode)  return;

    KisNodeSP oldRootNode = m_d->isolatedRootNode;
    m_d->isolatedRootNode = 0;

    emit sigIsolatedModeChanged();

    // the GUI uses our thread to do the color space conversion so we
    // need to emit this signal in multiple threads
    m_d->notifyProjectionUpdatedInPatches(bounds());
    invalidateAllFrames();

    // TODO: Substitute notifyProjectionUpdated() with this code
    // when update optimization is implemented
    //
    // QRect updateRect = bounds() | oldRootNode->extent();
    // oldRootNode->setDirty(updateRect);
}

KisNodeSP KisImage::isolatedModeRoot() const
{
    return m_d->isolatedRootNode;
}

void KisImage::addJob(KisStrokeId id, KisStrokeJobData *data)
{
    KisUpdateTimeMonitor::instance()->reportJobStarted(data);
    m_d->scheduler.addJob(id, data);
}

void KisImage::endStroke(KisStrokeId id)
{
    m_d->scheduler.endStroke(id);
}

bool KisImage::cancelStroke(KisStrokeId id)
{
    return m_d->scheduler.cancelStroke(id);
}

bool KisImage::KisImagePrivate::tryCancelCurrentStrokeAsync()
{
    return scheduler.tryCancelCurrentStrokeAsync();
}

void KisImage::requestUndoDuringStroke()
{
    emit sigUndoDuringStrokeRequested();
}

void KisImage::requestStrokeCancellation()
{
    if (!m_d->tryCancelCurrentStrokeAsync()) {
        emit sigStrokeCancellationRequested();
    }
}

UndoResult KisImage::tryUndoUnfinishedLod0Stroke()
{
    return m_d->scheduler.tryUndoLastStrokeAsync();
}

void KisImage::requestStrokeEnd()
{
    emit sigStrokeEndRequested();
    emit sigStrokeEndRequestedActiveNodeFiltered();
}

void KisImage::requestStrokeEndActiveNode()
{
    emit sigStrokeEndRequested();
}

void KisImage::refreshGraph(KisNodeSP root)
{
    refreshGraph(root, bounds(), bounds());
}

void KisImage::refreshGraph(KisNodeSP root, const QRect &rc, const QRect &cropRect)
{
    if (!root) root = m_d->rootLayer;

    m_d->animationInterface->notifyNodeChanged(root.data(), rc, true);
    m_d->scheduler.fullRefresh(root, rc, cropRect);
}

void KisImage::initialRefreshGraph()
{
    /**
     * NOTE: Tricky part. We set crop rect to null, so the clones
     * will not rely on precalculated projections of their sources
     */

    refreshGraphAsync(0, bounds(), QRect());
    waitForDone();
}

void KisImage::refreshGraphAsync(KisNodeSP root)
{
    refreshGraphAsync(root, bounds(), bounds());
}

void KisImage::refreshGraphAsync(KisNodeSP root, const QRect &rc)
{
    refreshGraphAsync(root, rc, bounds());
}

void KisImage::refreshGraphAsync(KisNodeSP root, const QRect &rc, const QRect &cropRect)
{
    if (!root) root = m_d->rootLayer;

    m_d->animationInterface->notifyNodeChanged(root.data(), rc, true);
    m_d->scheduler.fullRefreshAsync(root, rc, cropRect);
}

void KisImage::requestProjectionUpdateNoFilthy(KisNodeSP pseudoFilthy, const QRect &rc, const QRect &cropRect)
{
    KIS_ASSERT_RECOVER_RETURN(pseudoFilthy);

    m_d->animationInterface->notifyNodeChanged(pseudoFilthy.data(), rc, false);
    m_d->scheduler.updateProjectionNoFilthy(pseudoFilthy, rc, cropRect);
}

void KisImage::addSpontaneousJob(KisSpontaneousJob *spontaneousJob)
{
    m_d->scheduler.addSpontaneousJob(spontaneousJob);
}

void KisImage::setProjectionUpdatesFilter(KisProjectionUpdatesFilterSP filter)
{
    // udpate filters are *not* recursive!
    KIS_ASSERT_RECOVER_NOOP(!filter || !m_d->projectionUpdatesFilter);

    m_d->projectionUpdatesFilter = filter;
}

KisProjectionUpdatesFilterSP KisImage::projectionUpdatesFilter() const
{
    return m_d->projectionUpdatesFilter;
}

void KisImage::disableDirtyRequests()
{
    setProjectionUpdatesFilter(KisProjectionUpdatesFilterSP(new KisDropAllProjectionUpdatesFilter()));
}

void KisImage::enableDirtyRequests()
{
    setProjectionUpdatesFilter(KisProjectionUpdatesFilterSP());
}

void KisImage::disableUIUpdates()
{
    m_d->disableUIUpdateSignals.ref();
}

void KisImage::enableUIUpdates()
{
    m_d->disableUIUpdateSignals.deref();
}

void KisImage::notifyProjectionUpdated(const QRect &rc)
{
    KisUpdateTimeMonitor::instance()->reportUpdateFinished(rc);

    if (!m_d->disableUIUpdateSignals) {
        int lod = currentLevelOfDetail();
        QRect dirtyRect = !lod ? rc : KisLodTransform::upscaledRect(rc, lod);

        if (dirtyRect.isEmpty()) return;

        emit sigImageUpdated(dirtyRect);
    }
}

void KisImage::setWorkingThreadsLimit(int value)
{
    m_d->scheduler.setThreadsLimit(value);
}

int KisImage::workingThreadsLimit() const
{
    return m_d->scheduler.threadsLimit();
}

void KisImage::notifySelectionChanged()
{
    /**
     * The selection is calculated asynchromously, so it is not
     * handled by disableUIUpdates() and other special signals of
     * KisImageSignalRouter
     */
    m_d->legacyUndoAdapter.emitSelectionChanged();

    /**
     * Editing of selection masks doesn't necessary produce a
     * setDirty() call, so in the end of the stroke we need to request
     * direct update of the UI's cache.
     */
    if (m_d->isolatedRootNode &&
        dynamic_cast<KisSelectionMask*>(m_d->isolatedRootNode.data())) {

        notifyProjectionUpdated(bounds());
    }
}

void KisImage::requestProjectionUpdateImpl(KisNode *node,
                                           const QVector<QRect> &rects,
                                           const QRect &cropRect)
{
    if (rects.isEmpty()) return;

    m_d->scheduler.updateProjection(node, rects, cropRect);
}

void KisImage::requestProjectionUpdate(KisNode *node, const QVector<QRect> &rects, bool resetAnimationCache)
{
    if (m_d->projectionUpdatesFilter
        && m_d->projectionUpdatesFilter->filter(this, node, rects, resetAnimationCache)) {

        return;
    }

    if (resetAnimationCache) {
        m_d->animationInterface->notifyNodeChanged(node, rects, false);
    }

    /**
     * Here we use 'permitted' instead of 'active' intentively,
     * because the updates may come after the actual stroke has been
     * finished. And having some more updates for the stroke not
     * supporting the wrap-around mode will not make much harm.
     */
    if (m_d->wrapAroundModePermitted) {
        QVector<QRect> allSplitRects;

        const QRect boundRect = effectiveLodBounds();
        Q_FOREACH (const QRect &rc, rects) {
            KisWrappedRect splitRect(rc, boundRect);
            allSplitRects.append(splitRect);
        }

        requestProjectionUpdateImpl(node, allSplitRects, boundRect);

    } else {
        requestProjectionUpdateImpl(node, rects, bounds());
    }

    KisNodeGraphListener::requestProjectionUpdate(node, rects, resetAnimationCache);
}

void KisImage::invalidateFrames(const KisTimeRange &range, const QRect &rect)
{
    m_d->animationInterface->invalidateFrames(range, rect);
}

void KisImage::requestTimeSwitch(int time)
{
    m_d->animationInterface->requestTimeSwitchNonGUI(time);
}

QList<KisLayerCompositionSP> KisImage::compositions()
{
    return m_d->compositions;
}

void KisImage::addComposition(KisLayerCompositionSP composition)
{
    m_d->compositions.append(composition);
}

void KisImage::removeComposition(KisLayerCompositionSP composition)
{
    m_d->compositions.removeAll(composition);
}

bool checkMasksNeedConversion(KisNodeSP root, const QRect &bounds)
{
    KisSelectionMask *mask = dynamic_cast<KisSelectionMask*>(root.data());
    if (mask &&
        (!bounds.contains(mask->paintDevice()->exactBounds()) ||
         mask->selection()->hasShapeSelection())) {

        return true;
    }

    KisNodeSP node = root->firstChild();

    while (node) {
        if (checkMasksNeedConversion(node, bounds)) {
            return true;
        }

        node = node->nextSibling();
    }

    return false;
}

void KisImage::setWrapAroundModePermitted(bool value)
{
    if (m_d->wrapAroundModePermitted != value) {
        requestStrokeEnd();
    }

    m_d->wrapAroundModePermitted = value;

    if (m_d->wrapAroundModePermitted &&
        checkMasksNeedConversion(root(), bounds())) {

        KisProcessingApplicator applicator(this, root(),
                                           KisProcessingApplicator::RECURSIVE,
                                           KisImageSignalVector() << ModifiedSignal,
                                           kundo2_i18n("Crop Selections"));

        KisProcessingVisitorSP visitor =
            new KisCropSelectionsProcessingVisitor(bounds());

        applicator.applyVisitor(visitor, KisStrokeJobData::CONCURRENT);
        applicator.end();
    }
}

bool KisImage::wrapAroundModePermitted() const
{
    return m_d->wrapAroundModePermitted;
}

bool KisImage::wrapAroundModeActive() const
{
    return m_d->wrapAroundModePermitted &&
        m_d->scheduler.wrapAroundModeSupported();
}

void KisImage::setDesiredLevelOfDetail(int lod)
{
    if (m_d->blockLevelOfDetail) {
        qWarning() << "WARNING: KisImage::setDesiredLevelOfDetail()"
                   << "was called while LoD functionality was being blocked!";
        return;
    }

    m_d->scheduler.setDesiredLevelOfDetail(lod);
}

int KisImage::currentLevelOfDetail() const
{
    if (m_d->blockLevelOfDetail) {
        return 0;
    }

    return m_d->scheduler.currentLevelOfDetail();
}

void KisImage::setLevelOfDetailBlocked(bool value)
{
    KisImageBarrierLockerRaw l(this);

    if (value && !m_d->blockLevelOfDetail) {
        m_d->scheduler.setDesiredLevelOfDetail(0);
    }

    m_d->blockLevelOfDetail = value;
}

void KisImage::explicitRegenerateLevelOfDetail()
{
    if (!m_d->blockLevelOfDetail) {
        m_d->scheduler.explicitRegenerateLevelOfDetail();
    }
}

bool KisImage::levelOfDetailBlocked() const
{
    return m_d->blockLevelOfDetail;
}

void KisImage::notifyNodeCollpasedChanged()
{
    emit sigNodeCollapsedChanged();
}

KisImageAnimationInterface* KisImage::animationInterface() const
{
    return m_d->animationInterface;
}

void KisImage::setProofingConfiguration(KisProofingConfigurationSP proofingConfig)
{
    m_d->proofingConfig = proofingConfig;
    emit sigProofingConfigChanged();
}

KisProofingConfigurationSP KisImage::proofingConfiguration() const
{
<<<<<<< HEAD
    return m_d->proofingConfig;
=======
    if (m_d->proofingConfig) {
        return m_d->proofingConfig;
    }
    return KisProofingConfigurationSP();
>>>>>>> 21798266
}

QPointF KisImage::mirrorAxesCenter() const
{
    return m_d->axesCenter;
}

void KisImage::setMirrorAxesCenter(const QPointF &value) const
{
    m_d->axesCenter = value;
}<|MERGE_RESOLUTION|>--- conflicted
+++ resolved
@@ -1712,14 +1712,10 @@
 
 KisProofingConfigurationSP KisImage::proofingConfiguration() const
 {
-<<<<<<< HEAD
-    return m_d->proofingConfig;
-=======
     if (m_d->proofingConfig) {
         return m_d->proofingConfig;
     }
     return KisProofingConfigurationSP();
->>>>>>> 21798266
 }
 
 QPointF KisImage::mirrorAxesCenter() const

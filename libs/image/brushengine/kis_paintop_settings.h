/*
 *  Copyright (c) 2007 Boudewijn Rempt <boud@valdyas.org>
 *
 *  This program is free software; you can redistribute it and/or modify
 *  it under the terms of the GNU General Public License as published by
 *  the Free Software Foundation; either version 2 of the License, or
 *  (at your option) any later version.
 *
 *  This program is distributed in the hope that it will be useful,
 *  but WITHOUT ANY WARRANTY; without even the implied warranty of
 *  MERCHANTABILITY or FITNESS FOR A PARTICULAR PURPOSE.  See the
 *  GNU General Public License for more details.
 *
 *  You should have received a copy of the GNU General Public License
 *  along with this program; if not, write to the Free Software
 *  Foundation, Inc., 51 Franklin Street, Fifth Floor, Boston, MA 02110-1301, USA.
 */

#ifndef KIS_PAINTOP_SETTINGS_H_
#define KIS_PAINTOP_SETTINGS_H_

#include "kis_types.h"
#include "kritaimage_export.h"

#include <QImage>
#include <QScopedPointer>

#include "kis_properties_configuration.h"
#include <brushengine/kis_paint_information.h>
#include <brushengine/kis_uniform_paintop_property.h>



class KisPaintOpConfigWidget;
class KisPaintopSettingsUpdateProxy;

/**
 * This class is used to cache the settings for a paintop
 * between two creations. There is one KisPaintOpSettings per input device (mouse, tablet,
 * etc...).
 *
 * The settings may be stored in a preset or a recorded brush stroke. Note that if your
 * paintop's settings subclass has data that is not stored as a property, that data is not
 * saved and restored.
 *
 * The object also contains a pointer to its parent KisPaintOpPreset object.This is to control the DirtyPreset
 * property of KisPaintOpPreset. Whenever the settings are changed/modified from the original -- the preset is
 * set to dirty.
 */
class KRITAIMAGE_EXPORT KisPaintOpSettings : public KisPropertiesConfiguration
{

public:

    KisPaintOpSettings();
    virtual ~KisPaintOpSettings();
    KisPaintOpSettings(const KisPaintOpSettings &rhs);

    /**
     *
     */
    virtual void setOptionsWidget(KisPaintOpConfigWidget* widget);

    /**
     * This function is called by a tool when the mouse is pressed. It's useful if
     * the paintop needs mouse interaction for instance in the case of the clone op.
     * If the tool is supposed to ignore the event, the paint op should return false
     * and if the tool is supposed to use the event, return true.
     */
    virtual bool mousePressEvent(const KisPaintInformation &pos, Qt::KeyboardModifiers modifiers, KisNodeWSP currentNode);

    /**
     * This function is called to set random offsets to the brush whenever the mouse is clicked. It is
     * specific to when the pattern option is set.
     *
     */
    virtual void setRandomOffset();

    /**
     * Clone the current settings object. Override this if your settings instance doesn't
     * store everything as properties.
     */
    virtual KisPaintOpSettingsSP clone() const;

    /**
     * @return the node the paintop is working on.
     */
    KisNodeSP node() const;

    /**
     * Call this function when the paint op is selected or the tool is activated
     */
    virtual void activate();

    /**
     * XXX: Remove this after 2.0, when the paint operation (incremental/non incremental) will
     *      be completely handled in the paintop, not in the tool. This is a filthy hack to move
     *      the option to the right place, at least.
     * @return true if we paint incrementally, false if we paint like Photoshop. By default, paintops
     *      do not support non-incremental.
     */
    virtual bool paintIncremental() {
        return true;
    }

    /**
     * @return the composite op it to which the indirect painting device
     * should be initialized to. This is used by clone op to reset
     * the composite op to COMPOSITE_COPY
     */
    virtual QString indirectPaintingCompositeOp() const;

    /**
     * Whether this paintop wants to deposit paint even when not moving, i.e. the
     * tool needs to activate its timer.
     */
    virtual bool isAirbrushing() const {
        return false;
    }

    /**
    * If this paintop deposit the paint even when not moving, the tool needs to know the rate of it in miliseconds
    */
    virtual int rate() const {
        return 100;
    }

    /**
     * This enum defines the current mode for painting an outline.
     */
    enum OutlineMode {
        CursorIsOutline = 1, ///< When this mode is set, an outline is painted around the cursor
        CursorIsCircleOutline,
        CursorNoOutline,
        CursorTiltOutline,
        CursorColorOutline
    };

    /**
     * Returns the brush outline in pixel coordinates. Tool is responsible for conversion into view coordinates.
     * Outline mode has to be passed to the paintop which builds the outline as some paintops have to paint outline
     * always like clone paintop indicating the duplicate position
     */
    virtual QPainterPath brushOutline(const KisPaintInformation &info, OutlineMode mode);

    /**
    * Helpers for drawing the brush outline
    */
    static QPainterPath ellipseOutline(qreal width, qreal height, qreal scale, qreal rotation);

    /**
     * Helper for drawing a triangle representing the tilt of the stylus.
     *
     * @param start is the offset from the brush's outline's bounding box
     * @param lengthScale is used for deciding the size of the triangle.
     * Brush diameter or width are common choices for this.
     * @param angle is the angle between the two sides of the triangle.
     */
    static QPainterPath makeTiltIndicator(KisPaintInformation const& info,
        QPointF const& start, qreal lengthScale, qreal angle);

    /**
     * Set paintop opacity directly in the properties
     */
    void setPaintOpOpacity(qreal value);

    /**
     * Set paintop flow directly in the properties
     */
    void setPaintOpFlow(qreal value);

    /**
     * Set paintop composite mode directly in the properties
     */
    void setPaintOpCompositeOp(const QString &value);

    /**
     * @return opacity saved in the properties
     */
    qreal paintOpOpacity();

    /**
     * @return flow saved in the properties
     */
    qreal paintOpFlow();

    /**
     * @return composite mode saved in the properties
     */
    QString paintOpCompositeOp();

    /**
     * Set paintop size directly in the properties
     */
<<<<<<< HEAD
    virtual void setPaintOpSize(qreal value) = 0;
=======
    virtual void setPaintOpSize(qreal value);
>>>>>>> 6c9f819e

    /**
     * @return size saved in the properties
     */
<<<<<<< HEAD
    virtual qreal paintOpSize() const = 0;
=======
    virtual qreal paintOpSize() const;
>>>>>>> 6c9f819e

    void setEraserMode(bool value);
    bool eraserMode();

    qreal savedEraserSize() const;
    void setSavedEraserSize(qreal value);
    qreal savedBrushSize() const;
    void setSavedBrushSize(qreal value);

    qreal savedEraserOpacity() const;
    void setSavedEraserOpacity(qreal value);
    qreal savedBrushOpacity() const;
    void setSavedBrushOpacity(qreal value);

    QString effectivePaintOpCompositeOp();

    void setPreset(KisPaintOpPresetWSP preset);

    KisPaintOpPresetWSP preset() const;

    /**
     * @return filename of the 3D brush model, empty if no brush is set
     */
    virtual QString modelName() const;

    /**
    * Set filename of 3D brush model. By default no brush is set
    */
    void setModelName(const QString & modelName);

    /// Check if the settings are valid, setting might be invalid through missing brushes etc
    /// Overwrite if the settings of a paintop can be invalid
    /// @return state of the settings, default implementation is true
    virtual bool isValid() const;

    /// Check if the settings are loadable, that might the case if we can fallback to something
    /// Overwrite if the settings can do some kind of fallback
    /// @return loadable state of the settings, by default implementation return the same as isValid()
    virtual bool isLoadable();

    /**
     * These methods are populating properties with runtime
     * information about canvas rotation/mirroring. This information
     * is set directly by KisToolFreehand. Later the data is accessed
     * by the pressure options to make a final decision.
     */
    void setCanvasRotation(qreal angle);
    void setCanvasMirroring(bool xAxisMirrored, bool yAxisMirrored);

    /**
     * Overrides the method in KisPropertiesCofiguration to allow
     * onPropertyChanged() callback
     */
    void setProperty(const QString & name, const QVariant & value);

    virtual QList<KisUniformPaintOpPropertySP> uniformProperties();

    static bool isLodUserAllowed(const KisPropertiesConfigurationSP config);
    static void setLodUserAllowed(KisPropertiesConfigurationSP config, bool value);

    /**
    * @return the option widget of the paintop (can be 0 is no option widgets is set)
    */
    KisPaintOpConfigWidget* optionsWidget() const;

protected:

    /**
     * The callback is called every time when a property changes
     */
    virtual void onPropertyChanged();


private:
    struct Private;
    const QScopedPointer<Private> d;
};

typedef KisSharedPtr<KisPaintOpSettings> KisPaintOpSettingsSP;

#endif<|MERGE_RESOLUTION|>--- conflicted
+++ resolved
@@ -192,20 +192,12 @@
     /**
      * Set paintop size directly in the properties
      */
-<<<<<<< HEAD
     virtual void setPaintOpSize(qreal value) = 0;
-=======
-    virtual void setPaintOpSize(qreal value);
->>>>>>> 6c9f819e
 
     /**
      * @return size saved in the properties
      */
-<<<<<<< HEAD
     virtual qreal paintOpSize() const = 0;
-=======
-    virtual qreal paintOpSize() const;
->>>>>>> 6c9f819e
 
     void setEraserMode(bool value);
     bool eraserMode();

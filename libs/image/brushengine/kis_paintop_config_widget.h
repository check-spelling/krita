--- conflicted
+++ resolved
@@ -39,22 +39,19 @@
     KisPaintOpConfigWidget(QWidget * parent = 0, Qt::WFlags f = 0);
     virtual ~KisPaintOpConfigWidget();
 
-    void writeConfigurationSafe(KisPropertiesConfiguration *config) const;
-    void setConfigurationSafe(const KisPropertiesConfiguration *config);
+    void writeConfigurationSafe(KisPropertiesConfigurationSP config) const;
+    void setConfigurationSafe(const KisPropertiesConfigurationSP config);
 
 protected:
     /**
      * Write the settings in this widget to the given properties
      * configuration, which is cleared first.
      */
-<<<<<<< HEAD
     virtual void writeConfiguration(KisPropertiesConfigurationSP config) const;
     virtual void setConfiguration(const KisPropertiesConfigurationSP  config);
-=======
-    virtual void writeConfiguration(KisPropertiesConfiguration *config) const;
-    virtual void setConfiguration(const KisPropertiesConfiguration * config);
+
 public:
->>>>>>> 681b2c71
+
 
     virtual KisPaintopLodLimitations lodLimitations() const = 0;
 

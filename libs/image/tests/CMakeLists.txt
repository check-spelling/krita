# cmake in some versions for some not yet known reasons fails to run automoc
# on random targets (changing target names already has an effect)
# As temporary workaround skipping build of tests on these versions for now
# See https://mail.kde.org/pipermail/kde-buildsystem/2015-June/010819.html
# extend range of affected cmake versions as needed
if(NOT ${CMAKE_VERSION} VERSION_LESS 3.1.3 AND
   NOT ${CMAKE_VERSION} VERSION_GREATER 3.2.3)
    message(WARNING "Skipping krita/image/tests, CMake in at least versions 3.1.3 - 3.2.3 seems to have a problem with automoc.  \n(FRIENDLY REMINDER: PLEASE DON'T BREAK THE TESTS!)")
    set (HAVE_FAILING_CMAKE TRUE)
else()
    set (HAVE_FAILING_CMAKE FALSE)
endif()

include_directories(
    ${CMAKE_SOURCE_DIR}/libs/image/metadata
    ${CMAKE_BINARY_DIR}/libs/image/
    ${CMAKE_SOURCE_DIR}/libs/image/
    ${CMAKE_SOURCE_DIR}/libs/image/brushengine
    ${CMAKE_SOURCE_DIR}/libs/image/tiles3
    ${CMAKE_SOURCE_DIR}/libs/image/tiles3/swap
    ${CMAKE_SOURCE_DIR}/sdk/tests
)

include_Directories(SYSTEM
    ${EIGEN3_INCLUDE_DIR}
)

if(HAVE_VC)
  include_directories(${Vc_INCLUDE_DIR})
endif()

include(ECMAddTests)
include(KritaAddBrokenUnitTest)

macro_add_unittest_definitions()

set(KisRandomGeneratorDemoSources kis_random_generator_demo.cpp kimageframe.cpp)
ki18n_wrap_ui(KisRandomGeneratorDemoSources kis_random_generator_demo.ui)
add_executable(KisRandomGeneratorDemo ${KisRandomGeneratorDemoSources})
target_link_libraries(KisRandomGeneratorDemo kritaimage)
ecm_mark_as_test(KisRandomGeneratorDemo)

ecm_add_tests(
    kis_base_node_test.cpp
    kis_fast_math_test.cpp
    kis_node_test.cpp
    kis_node_facade_test.cpp
    kis_fixed_paint_device_test.cpp
    kis_layer_test.cpp
    kis_effect_mask_test.cpp
    kis_iterator_test.cpp
    kis_painter_test.cpp
    kis_selection_test.cpp
    kis_count_visitor_test.cpp
    kis_projection_test.cpp
    kis_properties_configuration_test.cpp
    kis_transaction_test.cpp
    kis_pixel_selection_test.cpp
    kis_group_layer_test.cpp
    kis_paint_layer_test.cpp
    kis_adjustment_layer_test.cpp
    kis_annotation_test.cpp
    kis_change_profile_visitor_test.cpp
    kis_clone_layer_test.cpp
    kis_colorspace_convert_visitor_test.cpp
    kis_convolution_painter_test.cpp
    kis_crop_processing_visitor_test.cpp
    kis_processing_applicator_test.cpp
    kis_datamanager_test.cpp
    kis_fill_painter_test.cpp
    kis_filter_configuration_test.cpp
    kis_filter_test.cpp
    kis_filter_processing_information_test.cpp
    kis_filter_registry_test.cpp
    kis_filter_strategy_test.cpp
    kis_gradient_painter_test.cpp
    kis_image_commands_test.cpp
    kis_image_test.cpp
    kis_image_signal_router_test.cpp
    kis_iterators_ng_test.cpp
    kis_iterator_benchmark.cpp
    kis_updater_context_test.cpp
    kis_simple_update_queue_test.cpp
    kis_stroke_test.cpp
    kis_simple_stroke_strategy_test.cpp
    kis_stroke_strategy_undo_command_based_test.cpp
    kis_strokes_queue_test.cpp
    kis_macro_test.cpp
    kis_mask_test.cpp
    kis_math_toolbox_test.cpp
    kis_name_server_test.cpp
    kis_node_commands_test.cpp
    kis_node_graph_listener_test.cpp
    kis_node_visitor_test.cpp
    kis_paint_information_test.cpp
    kis_distance_information_test.cpp
    kis_paintop_test.cpp
    kis_pattern_test.cpp
    kis_recorded_action_factory_registry_test.cpp
    kis_recorded_action_test.cpp
    kis_recorded_filter_action_test.cpp
    kis_selection_mask_test.cpp
    kis_shared_ptr_test.cpp
    kis_bsplines_test.cpp
    kis_warp_transform_worker_test.cpp
    kis_liquify_transform_worker_test.cpp
    kis_transparency_mask_test.cpp
    kis_types_test.cpp
    kis_vec_test.cpp
    kis_filter_config_widget_test.cpp
    kis_mask_generator_test.cpp
    kis_cubic_curve_test.cpp
    kis_node_query_path_test.cpp
    kis_fixed_point_maths_test.cpp
    kis_filter_weights_buffer_test.cpp
    kis_filter_weights_applicator_test.cpp
    kis_fill_interval_test.cpp
    kis_fill_interval_map_test.cpp
    kis_scanline_fill_test.cpp
    kis_psd_layer_style_test.cpp
    kis_layer_style_projection_plane_test.cpp
    kis_lod_capable_layer_offset_test.cpp
    kis_algebra_2d_test.cpp
    kis_marker_painter_test.cpp
    kis_lazy_brush_test.cpp
    kis_colorize_mask_test.cpp
    kis_mask_similarity_test.cpp
<<<<<<< HEAD
=======
    KisMaskGeneratorBenchmark.cpp
>>>>>>> b9a53880

    NAME_PREFIX "krita-image-"
    LINK_LIBRARIES kritaimage Qt5::Test)


ecm_add_test(kis_layer_style_filter_environment_test.cpp
    TEST_NAME kritaimage-layer_style_filter_environment_test
    LINK_LIBRARIES ${KDE4_KDEUI_LIBS} kritaimage Qt5::Test)

ecm_add_test(kis_asl_parser_test.cpp
    TEST_NAME kritalibpsd-asl_parser_test
    LINK_LIBRARIES kritapsd kritapigment kritawidgetutils kritacommand Qt5::Xml Qt5::Test)

ecm_add_test(KisPerStrokeRandomSourceTest.cpp
    TEST_NAME KisPerStrokeRandomSourceTest
    LINK_LIBRARIES kritaimage Qt5::Test)

ecm_add_test(KisWatershedWorkerTest.cpp
    TEST_NAME KisWatershedWorkerTest
    LINK_LIBRARIES kritaimage Qt5::Test)


# ecm_add_test(kis_dom_utils_test.cpp
#    TEST_NAME krita-image-DomUtils-Test
#    LINK_LIBRARIES kritaimage Qt5::Test)

# kisdoc dep
#    kis_transform_worker_test.cpp
#    TEST_NAME krita-image-KisTransformWorkerTest
#LINK_LIBRARIES kritaimage Qt5::Test)


# kisdoc
#    kis_perspective_transform_worker_test.cpp
#    TEST_NAME krita-image-KisPerspectiveTransformWorkerTest
#LINK_LIBRARIES kritaimage Qt5::Test)

#    kis_cs_conversion_test.cpp
#    TEST_NAME krita-image-KisCsConversionTest
#   LINK_LIBRARIES kritaimage Qt5::Test)

# kisdoc
#    kis_processings_test.cpp
#    TEST_NAME krita-image-KisProcessingsTest
#LINK_LIBRARIES kritaimage Qt5::Test)

# image/tests cannot use stuff that needs kisdocument
#    kis_projection_leaf_test.cpp
#    TEST_NAME kritaimage-projection_leaf_test
#    LINK_LIBRARIES kritaimage Qt5::Test)



if (NOT HAVE_FAILING_CMAKE)
  krita_add_broken_unit_test(kis_paint_device_test.cpp
      TEST_NAME krita-image-KisPaintDeviceTest
      LINK_LIBRARIES kritaimage kritaodf Qt5::Test)
else()
  message(WARNING "Skipping KisPaintDeviceTest!!!!!!!!!!!!!!")
endif()

if (NOT HAVE_FAILING_CMAKE)
  krita_add_broken_unit_test(kis_filter_mask_test.cpp
      TEST_NAME krita-image-KisFilterMaskTest
      LINK_LIBRARIES kritaimage Qt5::Test)
else()
  message(WARNING "Skipping KisFilterMaskTest!!!!!!!!!!!!!!")
endif()

krita_add_broken_unit_test(kis_transform_mask_test.cpp
    TEST_NAME krita-image-KisTransformMaskTest
    LINK_LIBRARIES kritaimage Qt5::Test)

krita_add_broken_unit_test(kis_histogram_test.cpp
    TEST_NAME krita-image-KisHistogramTest
    LINK_LIBRARIES kritaimage Qt5::Test)

krita_add_broken_unit_test(kis_walkers_test.cpp
    TEST_NAME krita-image-KisWalkersTest
    LINK_LIBRARIES kritaimage Qt5::Test)

#krita_add_broken_unit_test(kis_async_merger_test.cpp
#    TEST_NAME krita-image-KisAsyncMergerTest
#    LINK_LIBRARIES kritaimage Qt5::Test)

krita_add_broken_unit_test(kis_update_scheduler_test.cpp
    TEST_NAME krita-image-KisUpdateSchedulerTest
    LINK_LIBRARIES kritaimage Qt5::Test)

krita_add_broken_unit_test(kis_queues_progress_updater_test.cpp
    TEST_NAME krita-image-KisQueuesProgressUpdaterTest
    LINK_LIBRARIES kritaimage Qt5::Test)

krita_add_broken_unit_test(kis_cage_transform_worker_test.cpp
    TEST_NAME krita-image-KisCageTransformWorkerTest
    LINK_LIBRARIES kritaimage Qt5::Test)

krita_add_broken_unit_test(kis_meta_data_test.cpp
    TEST_NAME krita-image-KisMetaDataTest
    LINK_LIBRARIES kritaimage Qt5::Test)

krita_add_broken_unit_test(kis_random_generator_test.cpp
    TEST_NAME krita-image-KisRandomGeneratorTest
    LINK_LIBRARIES kritaimage Qt5::Test)

krita_add_broken_unit_test(kis_keyframing_test.cpp
    TEST_NAME krita-image-Keyframing-Test
    LINK_LIBRARIES kritaimage Qt5::Test)

krita_add_broken_unit_test(kis_image_animation_interface_test.cpp
    TEST_NAME krita-image-ImageAnimationInterface-Test
    LINK_LIBRARIES ${KDE4_KDEUI_LIBS} kritaimage Qt5::Test)

krita_add_broken_unit_test(kis_onion_skin_compositor_test.cpp
    TEST_NAME krita-image-OnionSkinCompositor-Test
    LINK_LIBRARIES ${KDE4_KDEUI_LIBS} kritaimage Qt5::Test)

krita_add_broken_unit_test(kis_layer_styles_test.cpp
    TEST_NAME krita-image-LayerStylesTest
    LINK_LIBRARIES kritaimage Qt5::Test)<|MERGE_RESOLUTION|>--- conflicted
+++ resolved
@@ -125,10 +125,7 @@
     kis_lazy_brush_test.cpp
     kis_colorize_mask_test.cpp
     kis_mask_similarity_test.cpp
-<<<<<<< HEAD
-=======
     KisMaskGeneratorBenchmark.cpp
->>>>>>> b9a53880
 
     NAME_PREFIX "krita-image-"
     LINK_LIBRARIES kritaimage Qt5::Test)

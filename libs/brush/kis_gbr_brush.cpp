--- conflicted
+++ resolved
@@ -70,12 +70,6 @@
 struct KisGbrBrush::Private {
 
     QByteArray data;
-<<<<<<< HEAD
-    bool useColorAsMask;
-=======
-    bool ownData;         /* seems to indicate that @ref data is owned by the brush, but in Qt4.x this is already guaranteed... so in reality it seems more to indicate whether the data is loaded from file (ownData = true) or memory (ownData = false) */
->>>>>>> 4070d449
-
     quint32 header_size;  /*  header_size = sizeof (BrushHeader) + brush name  */
     quint32 version;      /*  brush file version #  */
     quint32 bytes;        /*  depth of brush in bytes */
@@ -89,32 +83,16 @@
     : KisColorfulBrush(filename)
     , d(new Private)
 {
-<<<<<<< HEAD
-    d->useColorAsMask = false;
-=======
-    d->ownData = true;
->>>>>>> 4070d449
     setHasColor(false);
     setSpacing(DEFAULT_SPACING);
 }
 
-<<<<<<< HEAD
-KisGbrBrush::KisGbrBrush(const QString &filename,
-                         const QByteArray &data,
-                         qint32 &dataPos)
-    : KisScalingSizeBrush(filename)
-    , d(new Private)
-{
-    d->useColorAsMask = false;
-=======
 KisGbrBrush::KisGbrBrush(const QString& filename,
                          const QByteArray& data,
                          qint32 & dataPos)
     : KisColorfulBrush(filename)
     , d(new Private)
 {
-    d->ownData = false;
->>>>>>> 4070d449
     setHasColor(false);
     setSpacing(DEFAULT_SPACING);
 
@@ -128,11 +106,6 @@
     : KisColorfulBrush()
     , d(new Private)
 {
-<<<<<<< HEAD
-    d->useColorAsMask = false;
-=======
-    d->ownData = true;
->>>>>>> 4070d449
     setHasColor(false);
     setSpacing(DEFAULT_SPACING);
     initFromPaintDev(image, x, y, w, h);
@@ -142,11 +115,6 @@
     : KisColorfulBrush()
     , d(new Private)
 {
-<<<<<<< HEAD
-    d->useColorAsMask = false;
-=======
-    d->ownData = false;
->>>>>>> 4070d449
     setHasColor(false);
     setSpacing(DEFAULT_SPACING);
 
@@ -410,27 +378,6 @@
     return true;
 }
 
-<<<<<<< HEAD
-QImage KisGbrBrush::brushTipImage() const
-{
-    QImage image = KisBrush::brushTipImage();
-    if (hasColor() && useColorAsMask() && !image.isNull()) {
-        for (int y = 0; y < image.height(); y++) {
-            QRgb *pixel = reinterpret_cast<QRgb *>(image.scanLine(y));
-            for (int x = 0; x < image.width(); x++) {
-                QRgb c = pixel[x];
-                float alpha = qAlpha(c) / 255.0f;
-                int a = 255 + int(alpha * (qGray(c) - 255));
-                pixel[x] = qRgba(a, a, a, 255);
-            }
-        }
-    }
-    return image;
-}
-
-
-=======
->>>>>>> 4070d449
 enumBrushType KisGbrBrush::brushType() const
 {
     return !hasColor() || useColorAsMask() ? MASK : IMAGE;
@@ -455,15 +402,9 @@
     }
     QImage brushTip = brushTipImage();
 
-<<<<<<< HEAD
-    if (brushTip.width() == width() && brushTip.height() == height()) {
-        int imageWidth = brushTip.width();
-        int imageHeight = brushTip.height();
-=======
     if (!preserveAlpha && brushTip.width() == width() && brushTip.height() == height()) {
         int imageWidth = width();
         int imageHeight = height();
->>>>>>> 4070d449
         QImage image(imageWidth, imageHeight, QImage::Format_Indexed8);
         QVector<QRgb> table;
         for (int i = 0; i < 256; ++i) {

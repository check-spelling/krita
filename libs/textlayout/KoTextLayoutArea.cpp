--- conflicted
+++ resolved
@@ -227,12 +227,9 @@
     m_startOfArea = new FrameIterator(cursor);
     m_y = top();
     m_bottomSpacing = 0;
-<<<<<<< HEAD
     m_footNotesHeight = 0;
     m_preregisteredFootNotesHeight = 0;
-=======
     m_rootAreaIsNew = true;
->>>>>>> f0df4709
 
     while (true) {
         QTextBlock block = cursor->it.currentBlock();
@@ -790,67 +787,6 @@
     return height; // line successfully added
 }
 
-<<<<<<< HEAD
-/*
-void KoTextLayoutArea::updateBorders(KoTextBlockData *blockData)
-{
-    Q_ASSERT(m_data);
-    m_borderInsets = m_data->shapeMargins();
-    KoTextBlockBorderData border(QRectF(this->x() - resolveTextIndent() - listIndent(), m_y + m_borderInsets.top, width() + resolveTextIndent(), 1));
-    border.setEdge(border.Left, m_format, KoParagraphStyle::LeftBorderStyle,
-                   KoParagraphStyle::LeftBorderWidth, KoParagraphStyle::LeftBorderColor,
-                   KoParagraphStyle::LeftBorderSpacing, KoParagraphStyle::LeftInnerBorderWidth);
-    border.setEdge(border.Right, m_format, KoParagraphStyle::RightBorderStyle,
-                   KoParagraphStyle::RightBorderWidth, KoParagraphStyle::RightBorderColor,
-                   KoParagraphStyle::RightBorderSpacing, KoParagraphStyle::RightInnerBorderWidth);
-    border.setEdge(border.Top, m_format, KoParagraphStyle::TopBorderStyle,
-                   KoParagraphStyle::TopBorderWidth, KoParagraphStyle::TopBorderColor,
-                   KoParagraphStyle::TopBorderSpacing, KoParagraphStyle::TopInnerBorderWidth);
-    border.setEdge(border.Bottom, m_format, KoParagraphStyle::BottomBorderStyle,
-                   KoParagraphStyle::BottomBorderWidth, KoParagraphStyle::BottomBorderColor,
-                   KoParagraphStyle::BottomBorderSpacing, KoParagraphStyle::BottomInnerBorderWidth);
-
-    // check if prev parag had a border.
-    QTextBlock prev = block.previous();
-    KoTextBlockBorderData *prevBorder = 0;
-    if (prev.isValid()) {
-        KoTextBlockData *bd = dynamic_cast<KoTextBlockData*>(prev.userData());
-        if (bd)
-            prevBorder = bd->border();
-    }
-    if (border.hasBorders()) {
-        if (blockData == 0) {
-            blockData = new KoTextBlockData();
-            block.setUserData(blockData);
-        }
-
-        // then check if we can merge with the previous parags border.
-        if (prevBorder && prevBorder->equals(border))
-            blockData->setBorder(prevBorder);
-        else {
-            // can't merge; then these are our new borders.
-            KoTextBlockBorderData *newBorder = new KoTextBlockBorderData(border);
-            blockData->setBorder(newBorder);
-            if (prevBorder && !m_newShape)
-                m_y += prevBorder->inset(KoTextBlockBorderData::Bottom);
-        }
-        blockData->border()->applyInsets(m_borderInsets, m_y + m_borderInsets.top, false);
-    } else { // this parag has no border.
-        if (prevBorder && !m_newShape)
-            m_y += prevBorder->inset(KoTextBlockBorderData::Bottom);
-        if (blockData)
-            blockData->setBorder(0); // remove an old one, if there was one.
-    }
-
-    // add padding inside the border
-    m_borderInsets.top += m_format.doubleProperty(KoParagraphStyle::TopPadding);
-    m_borderInsets.left += m_format.doubleProperty(KoParagraphStyle::LeftPadding);
-    m_borderInsets.bottom += m_format.doubleProperty(KoParagraphStyle::BottomPadding);
-    m_borderInsets.right += m_format.doubleProperty(KoParagraphStyle::RightPadding);
-}
-*/
-=======
->>>>>>> f0df4709
 
 QRectF KoTextLayoutArea::boundingRect() const
 {

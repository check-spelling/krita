--- conflicted
+++ resolved
@@ -120,26 +120,16 @@
     layout.addRow(&chkSaveInDocument);
 
     if (dlg.exec() != QDialog::Accepted) { return; }
-<<<<<<< HEAD
-    KoColorSetSP newColorSet(new KoColorSet(newPaletteFileName(false)));
-=======
-
-    KoColorSet *newColorSet = new KoColorSet(newPaletteFileName(!chkSaveInDocument.isChecked(), le2.text()));
->>>>>>> 45e7ef85
+    KoColorSetSP newColorSet(new KoColorSet(newPaletteFileName(!chkSaveInDocument.isChecked(), le2.text())));
+
     newColorSet->setPaletteType(KoColorSet::KPL);
     newColorSet->setIsGlobal(!chkSaveInDocument.isChecked());
     newColorSet->setIsEditable(true);
     newColorSet->setValid(true);
     newColorSet->setName(le.text());
-<<<<<<< HEAD
-    m_d->rServer->addResource(newColorSet);
+
+    m_d->rServer->addResource(newColorSet, !chkSaveInDocument.isChecked());
     //m_d->rServer->removeFromBlacklist(newColorSet);
-=======
-
-    m_d->rServer->addResource(newColorSet, !chkSaveInDocument.isChecked());
-    m_d->rServer->removeFromBlacklist(newColorSet);
->>>>>>> 45e7ef85
-
     uploadPaletteList();
 }
 
@@ -159,17 +149,14 @@
         message.exec();
         return;
     }
-<<<<<<< HEAD
-    KoColorSetSP colorSet(new KoColorSet(filename));
-=======
 
     QMessageBox messageBox;
     messageBox.setText(i18n("Do you want to store this palette in your current image?"));
     messageBox.setStandardButtons(QMessageBox::Yes | QMessageBox::No);
     bool global = (messageBox.exec() == QMessageBox::Yes);
 
-    KoColorSet *colorSet = new KoColorSet(filename);
->>>>>>> 45e7ef85
+    KoColorSetSP colorSet(new KoColorSet(filename));
+
     colorSet->load();
     QString name = filenameFromPath(colorSet->filename());
 
@@ -178,16 +165,11 @@
     } else {
         colorSet->setFilename(name);
     }
-<<<<<<< HEAD
-    colorSet->setIsGlobal(false);
-    m_d->rServer->addResource(colorSet);
-    //m_d->rServer->removeFromBlacklist(colorSet);
-=======
+
 
     colorSet->setIsGlobal(global);
     m_d->rServer->addResource(colorSet, global);
-    m_d->rServer->removeFromBlacklist(colorSet);
->>>>>>> 45e7ef85
+    //m_d->rServer->removeFromBlacklist(colorSet);
 
     uploadPaletteList();
 }
@@ -634,12 +616,9 @@
     if (!m_d->view) { return; }
     if (!m_d->view->document()) { return; }
     if (!m_d->model->colorSet()) { return; }
-<<<<<<< HEAD
+
     KoColorSetSP colorSet = m_d->model->colorSet();
-=======
-
-    KoColorSet *colorSet = m_d->model->colorSet();
->>>>>>> 45e7ef85
+
     QString name = filenameFromPath(colorSet->filename());
     QFile::remove(colorSet->filename());
 

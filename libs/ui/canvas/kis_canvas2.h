/* This file is part of the KDE project
 * Copyright (C) 2006, 2010 Boudewijn Rempt <boud@valdyas.org>
 * Copyright (C) 2011       Silvio Heinrich <plassy@web.de>
 *
 *  This program is free software; you can redistribute it and/or modify
 *  it under the terms of the GNU General Public License as published by
 *  the Free Software Foundation; either version 2 of the License, or
 *  (at your option) any later version.
 *
 *  This program is distributed in the hope that it will be useful,
 *  but WITHOUT ANY WARRANTY; without even the implied warranty of
 *  MERCHANTABILITY or FITNESS FOR A PARTICULAR PURPOSE.  See the
 *  GNU General Public License for more details.
 *
 *  You should have received a copy of the GNU General Public License
 *  along with this program; if not, write to the Free Software
 *  Foundation, Inc., 51 Franklin Street, Fifth Floor, Boston, MA 02110-1301, USA.
 */

#ifndef KIS_CANVAS_H
#define KIS_CANVAS_H

#include <QObject>
#include <QWidget>
#include <QSize>
#include <QString>

#include <KoConfig.h>
#include <KoColorConversionTransformation.h>
#include <KoCanvasBase.h>
#include <kritaui_export.h>
#include <kis_types.h>
#include <KoPointerEvent.h>

#include "opengl/kis_opengl.h"

#include "kis_ui_types.h"
#include "kis_coordinates_converter.h"
#include "kis_canvas_decoration.h"
#include "kis_painting_assistants_decoration.h"

class KoToolProxy;
class KoColorProfile;


class KisViewManager;
class KisFavoriteResourceManager;
class KisDisplayFilter;
class KisDisplayColorConverter;
struct KisExposureGammaCorrectionInterface;
class KisView;
class KisInputManager;
class KisAnimationPlayer;
class KisShapeController;
class KisCoordinatesConverter;
class KoViewConverter;

/**
 * KisCanvas2 is not an actual widget class, but rather an adapter for
 * the widget it contains, which may be either a QPainter based
 * canvas, or an OpenGL based canvas: that are the real widgets.
 */
class KRITAUI_EXPORT KisCanvas2 : public KoCanvasBase
{

    Q_OBJECT

public:

    /**
     * Create a new canvas. The canvas manages a widget that will do
     * the actual painting: the canvas itself is not a widget.
     *
     * @param viewConverter the viewconverter for converting between
     *                       window and document coordinates.
     */
    KisCanvas2(KisCoordinatesConverter *coordConverter, KoCanvasResourceManager *resourceManager, KisView *view, KoShapeBasedDocumentBase *sc);

    virtual ~KisCanvas2();

    void notifyZoomChanged();

    virtual void disconnectCanvasObserver(QObject *object);

public: // KoCanvasBase implementation

    bool canvasIsOpenGL() const;

    KisOpenGL::FilterMode openGLFilterMode() const;

    void gridSize(QPointF *offset, QSizeF *spacing) const;

    bool snapToGrid() const;

    // This method only exists to support flake-related operations
    void addCommand(KUndo2Command *command);

    virtual QPoint documentOrigin() const;
    QPoint documentOffset() const;

    /**
     * Return the right shape manager for the current layer. That is
     * to say, if the current layer is a vector layer, return the shape
     * layer's canvas' shapemanager, else the shapemanager associated
     * with the global krita canvas.
     */
<<<<<<< HEAD
    KoShapeManager * shapeManager() const override;

    /**
     * Since shapeManager() may change, we need a persistent object where we can
     * connect to and thack the selection. See more comments in KoCanvasBase.
     */
    KoSelectedShapesProxy *selectedShapesProxy() const override;
=======
    KoShapeManager *shapeManager() const;
>>>>>>> f3c1e9b8

    /**
     * Return the shape manager associated with this canvas
     */
    KoShapeManager *globalShapeManager() const;

    void updateCanvas(const QRectF& rc);

    virtual void updateInputMethodInfo();

    const KisCoordinatesConverter* coordinatesConverter() const;
    virtual KoViewConverter *viewConverter() const;

    virtual QWidget* canvasWidget();

    virtual const QWidget* canvasWidget() const;

    virtual KoUnit unit() const;

    virtual KoToolProxy* toolProxy() const;

    const KoColorProfile* monitorProfile();

    // FIXME:
    // Temporary! Either get the current layer and image from the
    // resource provider, or use this, which gets them from the
    // current shape selection.
    KisImageWSP currentImage() const;

    /**
     * Filters events and sends them to canvas actions. Shared
     * among all the views/canvases
     *
     * NOTE: May be null while initialization!
     */
    KisInputManager* globalInputManager() const;

    KisPaintingAssistantsDecorationSP paintingAssistantsDecoration() const;


public: // KisCanvas2 methods

    KisImageWSP image() const;
    KisViewManager* viewManager() const;
    QPointer<KisView> imageView() const;

    /// @return true if the canvas image should be displayed in vertically mirrored mode
    void addDecoration(KisCanvasDecorationSP deco);
    KisCanvasDecorationSP decoration(const QString& id) const;

    void setDisplayFilter(QSharedPointer<KisDisplayFilter> displayFilter);
    QSharedPointer<KisDisplayFilter> displayFilter() const;

    KisDisplayColorConverter *displayColorConverter() const;
    KisExposureGammaCorrectionInterface* exposureGammaCorrectionInterface() const;

    /**
     * @brief setProofingOptions
     * set the options for softproofing, without affecting the proofing options as stored inside the image.
     */
    void setProofingOptions(bool softProof, bool gamutCheck);
    KisProofingConfigurationSP proofingConfiguration() const;

    /**
     * @brief setProofingConfigUpdated This function is to set whether the proofing config is updated,
     * this is needed for determining whether or not to generate a new proofing transform.
     * @param updated whether it's updated. Just set it to false in normal usage.
     */
    void setProofingConfigUpdated(bool updated);

    /**
     * @brief proofingConfigUpdated ask the canvas whether or not it updated the proofing config.
     * @return whether or not the proofing config is updated, if so, a new proofing transform needs to be made
     * in KisOpenGL canvas.
     */
    bool proofingConfigUpdated();

    void setCursor(const QCursor &cursor);
    KisAnimationFrameCacheSP frameCache() const;
    KisAnimationPlayer *animationPlayer() const;
    void refetchDataFromImage();

Q_SIGNALS:
    void imageChanged(KisImageWSP image);

    void sigCanvasCacheUpdated();
    void sigContinueResizeImage(qint32 w, qint32 h);

    void documentOffsetUpdateFinished();

    // emitted whenever the canvas widget thinks sketch should update
    void updateCanvasRequested(const QRect &rc);

public Q_SLOTS:

    /// Update the entire canvas area
    void updateCanvas();

    void startResizingImage();
    void finishResizingImage(qint32 w, qint32 h);

    /// canvas rotation in degrees
    qreal rotationAngle() const;
    /// Bools indicating canvasmirroring.
    bool xAxisMirrored() const;
    bool yAxisMirrored() const;
    void slotSoftProofing(bool softProofing);
    void slotGamutCheck(bool gamutCheck);
    void slotChangeProofingConfig();
    void slotZoomChanged(int zoom);

    void channelSelectionChanged();

    /**
     * Called whenever the display monitor profile resource changes
     */
    void slotSetDisplayProfile(const KoColorProfile *profile);
    void startUpdateInPatches(const QRect &imageRect);

    void slotTrySwitchShapeManager();

private Q_SLOTS:

    /// The image projection has changed, now start an update
    /// of the canvas representation.
    void startUpdateCanvasProjection(const QRect & rc);
    void updateCanvasProjection();


    /**
     * Called whenever the view widget needs to show a different part of
     * the document
     *
     * @param documentOffset the offset in widget pixels
     */
    void documentOffsetMoved(const QPoint &documentOffset);

    /**
     * Called whenever the configuration settings change.
     */
    void slotConfigChanged();

    void slotSelectionChanged();

    void slotDoCanvasUpdate();

    void bootstrapFinished();

public:

    bool isPopupPaletteVisible() const;
    void slotShowPopupPalette(const QPoint& = QPoint(0,0));

    // interface for KisCanvasController only
    void setWrapAroundViewingMode(bool value);
    bool wrapAroundViewingMode() const;

    void setLodAllowedInCanvas(bool value);
    bool lodAllowedInCanvas() const;

    void initializeImage();

    void setFavoriteResourceManager(KisFavoriteResourceManager* favoriteResourceManager);

private:
    Q_DISABLE_COPY(KisCanvas2)

    void connectCurrentCanvas();
    void createCanvas(bool useOpenGL);
    void createQPainterCanvas();
    void createOpenGLCanvas();
    void updateCanvasWidgetImpl(const QRect &rc = QRect());
    void setCanvasWidget(QWidget *widget);
    void resetCanvas(bool useOpenGL);

    void notifyLevelOfDetailChange();

    // Completes construction of canvas.
    // To be called by KisView in its constructor, once it has been setup enough
    // (to be defined what that means) for things KisCanvas2 expects from KisView
    // TODO: see to avoid that
    void setup();

private:
    friend class KisView; // calls setup()
    class KisCanvas2Private;
    KisCanvas2Private * const m_d;
};

#endif<|MERGE_RESOLUTION|>--- conflicted
+++ resolved
@@ -104,7 +104,6 @@
      * layer's canvas' shapemanager, else the shapemanager associated
      * with the global krita canvas.
      */
-<<<<<<< HEAD
     KoShapeManager * shapeManager() const override;
 
     /**
@@ -112,9 +111,6 @@
      * connect to and thack the selection. See more comments in KoCanvasBase.
      */
     KoSelectedShapesProxy *selectedShapesProxy() const override;
-=======
-    KoShapeManager *shapeManager() const;
->>>>>>> f3c1e9b8
 
     /**
      * Return the shape manager associated with this canvas

include_directories(
    ${CMAKE_CURRENT_SOURCE_DIR}/qtlockedfile
    ${EXIV2_INCLUDE_DIR}
)

include_directories(SYSTEM
    ${EIGEN3_INCLUDE_DIR}
    ${OCIO_INCLUDE_DIR}
)

add_subdirectory( tests )

if (APPLE)
    find_library(FOUNDATION_LIBRARY Foundation)
    find_library(APPKIT_LIBRARY AppKit)
endif ()

set(kritaui_LIB_SRCS
    canvas/kis_canvas_widget_base.cpp
    canvas/kis_canvas2.cpp
    canvas/kis_canvas_updates_compressor.cpp
    canvas/kis_canvas_controller.cpp
    canvas/kis_paintop_transformation_connector.cpp
    canvas/kis_display_color_converter.cpp
    canvas/kis_display_filter.cpp
    canvas/kis_exposure_gamma_correction_interface.cpp
    canvas/kis_tool_proxy.cpp
    canvas/kis_canvas_decoration.cc
    canvas/kis_coordinates_converter.cpp
    canvas/kis_grid_manager.cpp
    canvas/kis_grid_decoration.cpp
    canvas/kis_grid_config.cpp
    canvas/kis_prescaled_projection.cpp
    canvas/kis_qpainter_canvas.cpp
    canvas/kis_projection_backend.cpp
    canvas/kis_update_info.cpp
    canvas/kis_image_patch.cpp
    canvas/kis_image_pyramid.cpp
    canvas/kis_infinity_manager.cpp
    canvas/kis_change_guides_command.cpp
    canvas/kis_guides_decoration.cpp
    canvas/kis_guides_manager.cpp
    canvas/kis_guides_config.cpp
    canvas/kis_snap_config.cpp
    canvas/kis_snap_line_strategy.cpp
    canvas/KisSnapPointStrategy.cpp
    dialogs/kis_about_application.cpp
    dialogs/kis_dlg_adj_layer_props.cc
    dialogs/kis_dlg_adjustment_layer.cc
    dialogs/kis_dlg_filter.cpp
    dialogs/kis_dlg_generator_layer.cpp
    dialogs/kis_dlg_file_layer.cpp
    dialogs/kis_dlg_filter.cpp
    dialogs/kis_dlg_stroke_selection_properties.cpp
    dialogs/kis_dlg_image_properties.cc
    dialogs/kis_dlg_layer_properties.cc
    dialogs/kis_dlg_preferences.cc
    dialogs/slider_and_spin_box_sync.cpp
    dialogs/kis_dlg_blacklist_cleanup.cpp
    dialogs/kis_dlg_layer_style.cpp
    dialogs/kis_dlg_png_import.cpp
    dialogs/kis_dlg_import_image_sequence.cpp
    dialogs/kis_delayed_save_dialog.cpp
    dialogs/kis_dlg_internal_color_selector.cpp
    dialogs/KisSessionManagerDialog.cpp
    flake/kis_node_dummies_graph.cpp
    flake/kis_dummies_facade_base.cpp
    flake/kis_dummies_facade.cpp
    flake/kis_node_shapes_graph.cpp
    flake/kis_node_shape.cpp
    flake/kis_shape_controller.cpp
    flake/kis_shape_layer.cc
    flake/kis_shape_layer_canvas.cpp
    flake/kis_shape_selection.cpp
    flake/kis_shape_selection_canvas.cpp
    flake/kis_shape_selection_model.cpp
    flake/kis_take_all_shapes_command.cpp
    brushhud/kis_uniform_paintop_property_widget.cpp
    brushhud/kis_brush_hud.cpp
    brushhud/kis_round_hud_button.cpp
    brushhud/kis_dlg_brush_hud_config.cpp
    brushhud/kis_brush_hud_properties_list.cpp
    brushhud/kis_brush_hud_properties_config.cpp
    kis_aspect_ratio_locker.cpp
    kis_autogradient.cc
    kis_bookmarked_configurations_editor.cc
    kis_bookmarked_configurations_model.cc
    kis_bookmarked_filter_configurations_model.cc
    kis_base_option.cpp
    kis_canvas_resource_provider.cpp
    kis_derived_resources.cpp
    kis_categories_mapper.cpp
    kis_categorized_list_model.cpp
    kis_categorized_item_delegate.cpp
    kis_clipboard.cc
    kis_config.cc
    kis_config_notifier.cpp
    kis_control_frame.cpp
    kis_composite_ops_model.cc
    kis_paint_ops_model.cpp
    kis_cursor.cc
    kis_cursor_cache.cpp
    kis_custom_pattern.cc
    kis_file_layer.cpp
    kis_change_file_layer_command.h
    kis_safe_document_loader.cpp
    kis_splash_screen.cpp
    kis_filter_manager.cc
    kis_filters_model.cc
    kis_histogram_view.cc
    KisImageBarrierLockerWithFeedback.cpp
    kis_image_manager.cc
    kis_image_view_converter.cpp
    kis_import_catcher.cc
    kis_layer_manager.cc
    kis_mask_manager.cc
    kis_mimedata.cpp
    kis_node_commands_adapter.cpp
    kis_node_manager.cpp
    kis_node_juggler_compressed.cpp
    kis_node_selection_adapter.cpp
    kis_node_insertion_adapter.cpp
    kis_node_model.cpp
    kis_node_filter_proxy_model.cpp
    kis_model_index_converter_base.cpp
    kis_model_index_converter.cpp
    kis_model_index_converter_show_all.cpp
    kis_painting_assistant.cc
    kis_painting_assistants_decoration.cpp
    KisDecorationsManager.cpp
    kis_paintop_box.cc
    kis_paintop_option.cpp
    kis_paintop_options_model.cpp
    kis_paintop_settings_widget.cpp
    kis_popup_palette.cpp
    kis_png_converter.cpp
    kis_preference_set_registry.cpp
    kis_script_manager.cpp
    kis_resource_server_provider.cpp
    KisSelectedShapesProxy.cpp
    kis_selection_decoration.cc
    kis_selection_manager.cc
    kis_statusbar.cc
    kis_zoom_manager.cc
    kis_favorite_resource_manager.cpp
    kis_workspace_resource.cpp
    kis_action.cpp
    kis_action_manager.cpp
    kis_view_plugin.cpp
    kis_canvas_controls_manager.cpp
    kis_tooltip_manager.cpp
    kis_multinode_property.cpp
    kis_stopgradient_editor.cpp
    kisexiv2/kis_exif_io.cpp
    kisexiv2/kis_exiv2.cpp
    kisexiv2/kis_iptc_io.cpp
    kisexiv2/kis_xmp_io.cpp
    opengl/kis_opengl.cpp
    opengl/kis_opengl_canvas2.cpp
    opengl/kis_opengl_canvas_debugger.cpp
    opengl/kis_opengl_image_textures.cpp
    opengl/kis_texture_tile.cpp
    opengl/kis_opengl_shader_loader.cpp
    opengl/kis_texture_tile_info_pool.cpp
    kis_fps_decoration.cpp
    recorder/kis_node_query_path_editor.cc
    recorder/kis_recorded_action_creator.cc
    recorder/kis_recorded_action_creator_factory.cc
    recorder/kis_recorded_action_creator_factory_registry.cc
    recorder/kis_recorded_action_editor_factory.cc
    recorder/kis_recorded_action_editor_factory_registry.cc
    recorder/kis_recorded_filter_action_editor.cc
    recorder/kis_recorded_filter_action_creator.cpp
    recorder/kis_recorded_paint_action_editor.cc
    tool/kis_selection_tool_helper.cpp
    tool/kis_selection_tool_config_widget_helper.cpp
    tool/kis_rectangle_constraint_widget.cpp
    tool/kis_shape_tool_helper.cpp
    tool/kis_tool.cc
    tool/kis_delegated_tool_policies.cpp
    tool/kis_tool_freehand.cc
    tool/kis_speed_smoother.cpp
    tool/kis_painting_information_builder.cpp
    tool/kis_stabilized_events_sampler.cpp
    tool/kis_tool_freehand_helper.cpp
    tool/kis_tool_multihand_helper.cpp
    tool/kis_figure_painting_tool_helper.cpp
    tool/kis_recording_adapter.cpp
    tool/kis_tool_paint.cc
    tool/kis_tool_shape.cc
    tool/kis_tool_ellipse_base.cpp
    tool/kis_tool_rectangle_base.cpp
    tool/kis_tool_polyline_base.cpp
    tool/kis_tool_utils.cpp
    tool/kis_resources_snapshot.cpp
    tool/kis_smoothing_options.cpp
    tool/KisStabilizerDelayedPaintHelper.cpp
    tool/KisStrokeSpeedMonitor.cpp
    tool/strokes/freehand_stroke.cpp
    tool/strokes/KisStrokeEfficiencyMeasurer.cpp
    tool/strokes/kis_painter_based_stroke_strategy.cpp
    tool/strokes/kis_filter_stroke_strategy.cpp
    tool/strokes/kis_color_picker_stroke_strategy.cpp
    tool/strokes/KisFreehandStrokeInfo.cpp
    tool/strokes/KisMaskedFreehandStrokePainter.cpp
    tool/strokes/KisMaskingBrushRenderer.cpp
    tool/strokes/KisMaskingBrushCompositeOpFactory.cpp

    widgets/kis_cmb_composite.cc
    widgets/kis_cmb_contour.cpp
    widgets/kis_cmb_gradient.cpp
    widgets/kis_paintop_list_widget.cpp
    widgets/kis_cmb_idlist.cc
    widgets/kis_color_space_selector.cc
    widgets/kis_advanced_color_space_selector.cc
    widgets/kis_cie_tongue_widget.cpp
    widgets/kis_tone_curve_widget.cpp
    widgets/kis_curve_widget.cpp
    widgets/kis_custom_image_widget.cc
    widgets/kis_image_from_clipboard_widget.cpp
    widgets/kis_double_widget.cc
    widgets/kis_filter_selector_widget.cc
    widgets/kis_gradient_chooser.cc
    widgets/kis_gradient_slider_widget.cc
    widgets/kis_gradient_slider.cpp
    widgets/kis_iconwidget.cc
    widgets/kis_mask_widgets.cpp
    widgets/kis_meta_data_merge_strategy_chooser_widget.cc
    widgets/kis_multi_bool_filter_widget.cc
    widgets/kis_multi_double_filter_widget.cc
    widgets/kis_multi_integer_filter_widget.cc
    widgets/kis_multipliers_double_slider_spinbox.cpp
    widgets/kis_paintop_presets_popup.cpp
    widgets/kis_tool_options_popup.cpp
    widgets/kis_paintop_presets_chooser_popup.cpp
    widgets/kis_paintop_presets_save.cpp
    widgets/kis_paintop_preset_icon_library.cpp
    widgets/kis_pattern_chooser.cc

    widgets/kis_popup_button.cc
    widgets/kis_preset_chooser.cpp
    widgets/kis_progress_widget.cpp
    widgets/kis_selection_options.cc
    widgets/kis_scratch_pad.cpp
    widgets/kis_scratch_pad_event_filter.cpp
    widgets/kis_preset_selector_strip.cpp
    widgets/kis_slider_spin_box.cpp
    widgets/KisSelectionPropertySlider.cpp
    widgets/kis_size_group.cpp
    widgets/kis_size_group_p.cpp
    widgets/kis_wdg_generator.cpp
    widgets/kis_workspace_chooser.cpp
    widgets/kis_categorized_list_view.cpp
    widgets/kis_widget_chooser.cpp
    widgets/kis_tool_button.cpp
    widgets/kis_floating_message.cpp
    widgets/kis_lod_availability_widget.cpp
    widgets/kis_color_label_selector_widget.cpp
    widgets/kis_color_filter_combo.cpp
    widgets/kis_elided_label.cpp
    widgets/kis_stopgradient_slider_widget.cpp
    widgets/kis_spinbox_color_selector.cpp
    widgets/kis_screen_color_picker.cpp
    widgets/kis_preset_live_preview_view.cpp
    widgets/KoDualColorButton.cpp
    widgets/kis_color_input.cpp
    widgets/kis_color_button.cpp
    widgets/KisVisualColorSelector.cpp
    widgets/KisVisualColorSelectorShape.cpp
    widgets/KisVisualEllipticalSelectorShape.cpp
    widgets/KisVisualRectangleSelectorShape.cpp
    widgets/KisVisualTriangleSelectorShape.cpp
    widgets/KoStrokeConfigWidget.cpp
    widgets/KoFillConfigWidget.cpp
    widgets/KoShapeFillWrapper.cpp


    utils/kis_document_aware_spin_box_unit_manager.cpp

    input/kis_input_manager.cpp
    input/kis_input_manager_p.cpp
    input/kis_extended_modifiers_mapper.cpp
    input/kis_abstract_input_action.cpp
    input/kis_tool_invocation_action.cpp
    input/kis_pan_action.cpp
    input/kis_alternate_invocation_action.cpp
    input/kis_rotate_canvas_action.cpp
    input/kis_zoom_action.cpp
    input/kis_change_frame_action.cpp
    input/kis_gamma_exposure_action.cpp
    input/kis_show_palette_action.cpp
    input/kis_change_primary_setting_action.cpp
    input/kis_abstract_shortcut.cpp
    input/kis_native_gesture_shortcut.cpp
    input/kis_single_action_shortcut.cpp
    input/kis_stroke_shortcut.cpp
    input/kis_shortcut_matcher.cpp
    input/kis_select_layer_action.cpp
    input/KisQtWidgetsTweaker.cpp
    input/KisInputActionGroup.cpp

    operations/kis_operation.cpp
    operations/kis_operation_configuration.cpp
    operations/kis_operation_registry.cpp
    operations/kis_operation_ui_factory.cpp
    operations/kis_operation_ui_widget.cpp
    operations/kis_filter_selection_operation.cpp
    actions/kis_selection_action_factories.cpp
    actions/KisPasteActionFactory.cpp
    input/kis_touch_shortcut.cpp
    kis_document_undo_store.cpp
    kis_transaction_based_command.cpp
    kis_gui_context_command.cpp
    kis_gui_context_command_p.cpp
    input/kis_tablet_debugger.cpp
    input/kis_input_profile_manager.cpp
    input/kis_input_profile.cpp
    input/kis_shortcut_configuration.cpp
    input/config/kis_input_configuration_page.cpp
    input/config/kis_edit_profiles_dialog.cpp
    input/config/kis_input_profile_model.cpp
    input/config/kis_input_configuration_page_item.cpp
    input/config/kis_action_shortcuts_model.cpp
    input/config/kis_input_type_delegate.cpp
    input/config/kis_input_mode_delegate.cpp
    input/config/kis_input_button.cpp
    input/config/kis_input_editor_delegate.cpp
    input/config/kis_mouse_input_editor.cpp
    input/config/kis_wheel_input_editor.cpp
    input/config/kis_key_input_editor.cpp
    processing/fill_processing_visitor.cpp
    kis_asl_layer_style_serializer.cpp
    kis_psd_layer_style_resource.cpp
    canvas/kis_mirror_axis.cpp

    kis_abstract_perspective_grid.cpp
    
    KisApplication.cpp
    KisAutoSaveRecoveryDialog.cpp
    KisDetailsPane.cpp
    KisDocument.cpp
    KisNodeDelegate.cpp
    kis_node_view_visibility_delegate.cpp
    KisNodeToolTip.cpp
    KisNodeView.cpp
    kis_node_view_color_scheme.cpp
    KisImportExportFilter.cpp
    KisFilterEntry.cpp
    KisImportExportManager.cpp
    KisImportExportUtils.cpp
    kis_async_action_feedback.cpp
    KisMainWindow.cpp
    KisOpenPane.cpp
    KisPart.cpp
    KisPrintJob.cpp
    KisTemplate.cpp
    KisTemplateCreateDia.cpp
    KisTemplateGroup.cpp
    KisTemplates.cpp
    KisTemplatesPane.cpp
    KisTemplateTree.cpp
    KisUndoStackAction.cpp
    KisView.cpp

    thememanager.cpp

    kis_mainwindow_observer.cpp
    KisViewManager.cpp
    kis_mirror_manager.cpp

    qtlockedfile/qtlockedfile.cpp

    qtsingleapplication/qtlocalpeer.cpp
    qtsingleapplication/qtsingleapplication.cpp

    KisResourceBundle.cpp
    KisResourceBundleManifest.cpp

    kis_md5_generator.cpp
    KisApplicationArguments.cpp

    KisNetworkAccessManager.cpp
    KisMultiFeedRSSModel.cpp
    KisRemoteFileFetcher.cpp

    KisPaletteModel.cpp
    kis_palette_delegate.cpp
    kis_palette_view.cpp
    KisColorsetChooser.cpp
    KisSaveGroupVisitor.cpp
<<<<<<< HEAD
    KisWindowLayoutResource.cpp
    KisSessionResource.cpp
=======

    KisReferenceImagesDecoration.cpp
    KisReferenceImage.cpp
    flake/KisReferenceImagesLayer.cpp
    flake/KisReferenceImagesLayer.h
>>>>>>> 4527800d
)

if(WIN32)
    if (NOT Qt5Gui_PRIVATE_INCLUDE_DIRS)
        message(FATAL_ERROR "Qt5Gui Private header are missing!")
    endif()
    set(kritaui_LIB_SRCS
        ${kritaui_LIB_SRCS}
        input/kis_tablet_event.cpp
        input/wintab/kis_tablet_support_win.cpp
        input/wintab/kis_screen_size_choice_dialog.cpp
        qtlockedfile/qtlockedfile_win.cpp
        input/wintab/kis_tablet_support_win8.cpp
        opengl/kis_opengl_win.cpp
        )
    include_directories(${Qt5Gui_PRIVATE_INCLUDE_DIRS})
endif()

    set(kritaui_LIB_SRCS
        ${kritaui_LIB_SRCS}
        kis_animation_frame_cache.cpp
        kis_animation_cache_populator.cpp
        KisAsyncAnimationRendererBase.cpp
        KisAsyncAnimationCacheRenderer.cpp
        KisAsyncAnimationFramesSavingRenderer.cpp
        dialogs/KisAsyncAnimationRenderDialogBase.cpp
        dialogs/KisAsyncAnimationCacheRenderDialog.cpp
        dialogs/KisAsyncAnimationFramesSaveDialog.cpp
        canvas/kis_animation_player.cpp
        kis_animation_importer.cpp
        KisSyncedAudioPlayback.cpp
    )

if(UNIX)
    set(kritaui_LIB_SRCS
        ${kritaui_LIB_SRCS}
        input/kis_tablet_event.cpp
        input/wintab/kis_tablet_support.cpp
        qtlockedfile/qtlockedfile_unix.cpp
        )
    if(NOT APPLE)
        set(kritaui_LIB_SRCS
            ${kritaui_LIB_SRCS}
            input/wintab/kis_tablet_support_x11.cpp
            input/wintab/qxcbconnection_xi2.cpp
            input/wintab/qxcbconnection.cpp
            input/wintab/kis_xi2_event_filter.cpp
            )
    endif()
endif()

if(APPLE)
    set(kritaui_LIB_SRCS
        ${kritaui_LIB_SRCS}
        osx.mm
    )
endif()

ki18n_wrap_ui(kritaui_LIB_SRCS
    widgets/KoFillConfigWidget.ui
    widgets/KoStrokeConfigWidget.ui
    forms/wdgdlgpngimport.ui
    forms/wdgfullscreensettings.ui
    forms/wdgautogradient.ui
    forms/wdggeneralsettings.ui
    forms/wdgperformancesettings.ui
    forms/wdggenerators.ui
    forms/wdgbookmarkedconfigurationseditor.ui
    forms/wdgapplyprofile.ui
    forms/wdgcustompattern.ui
    forms/wdglayerproperties.ui
    forms/wdgcolorsettings.ui
    forms/wdgtabletsettings.ui
    forms/wdgcolorspaceselector.ui
    forms/wdgcolorspaceselectoradvanced.ui
    forms/wdgdisplaysettings.ui
    forms/kis_previewwidgetbase.ui
    forms/kis_matrix_widget.ui
    forms/wdgselectionoptions.ui
    forms/wdggeometryoptions.ui
    forms/wdgnewimage.ui
    forms/wdgimageproperties.ui
    forms/wdgmaskfromselection.ui
    forms/wdgmasksource.ui
    forms/wdgfilterdialog.ui
    forms/wdgmetadatamergestrategychooser.ui
    forms/wdgpaintoppresets.ui
    forms/wdgpaintopsettings.ui
    forms/wdgdlggeneratorlayer.ui
    forms/wdgdlgfilelayer.ui
    forms/wdgfilterselector.ui
    forms/wdgfilternodecreation.ui
    forms/wdgpaintactioneditor.ui
    forms/wdgmultipliersdoublesliderspinbox.ui
    forms/wdgnodequerypatheditor.ui
    forms/wdgpresetselectorstrip.ui
    forms/wdgsavebrushpreset.ui
    forms/wdgpreseticonlibrary.ui
    forms/wdgdlgblacklistcleanup.ui
    forms/wdgrectangleconstraints.ui
    forms/wdgimportimagesequence.ui
    forms/wdgstrokeselectionproperties.ui
    forms/KisDetailsPaneBase.ui
    forms/KisOpenPaneBase.ui
    forms/wdgstopgradienteditor.ui
    forms/wdgsessionmanager.ui
    brushhud/kis_dlg_brush_hud_config.ui
    forms/wdgdlginternalcolorselector.ui
    dialogs/kis_delayed_save_dialog.ui
    input/config/kis_input_configuration_page.ui
    input/config/kis_edit_profiles_dialog.ui
    input/config/kis_input_configuration_page_item.ui
    input/config/kis_mouse_input_editor.ui
    input/config/kis_wheel_input_editor.ui
    input/config/kis_key_input_editor.ui

    layerstyles/wdgBevelAndEmboss.ui
    layerstyles/wdgblendingoptions.ui
    layerstyles/WdgColorOverlay.ui
    layerstyles/wdgContour.ui
    layerstyles/wdgdropshadow.ui
    layerstyles/WdgGradientOverlay.ui
    layerstyles/wdgInnerGlow.ui
    layerstyles/wdglayerstyles.ui
    layerstyles/WdgPatternOverlay.ui
    layerstyles/WdgSatin.ui
    layerstyles/WdgStroke.ui
    layerstyles/wdgstylesselector.ui
    layerstyles/wdgTexture.ui

    wdgsplash.ui
    input/wintab/kis_screen_size_choice_dialog.ui

)


QT5_WRAP_CPP(kritaui_HEADERS_MOC KisNodePropertyAction_p.h)

add_library(kritaui SHARED ${kritaui_HEADERS_MOC} ${kritaui_LIB_SRCS} )
generate_export_header(kritaui BASE_NAME kritaui)

target_link_libraries(kritaui KF5::CoreAddons KF5::Completion KF5::I18n KF5::ItemViews Qt5::Network
                      kritaimpex kritacolor kritaimage kritalibbrush kritawidgets kritawidgetutils ${PNG_LIBRARIES} ${EXIV2_LIBRARIES}
)

if (HAVE_QT_MULTIMEDIA)
    target_link_libraries(kritaui Qt5::Multimedia)
endif()

if (HAVE_KIO)
    target_link_libraries(kritaui KF5::KIOCore)
endif() 

if (NOT WIN32 AND NOT APPLE)
  target_link_libraries(kritaui ${X11_X11_LIB}
                                ${X11_Xinput_LIB}
                                ${XCB_LIBRARIES})
endif()

if(APPLE)
    target_link_libraries(kritaui ${FOUNDATION_LIBRARY})
    target_link_libraries(kritaui ${APPKIT_LIBRARY})
endif ()


target_link_libraries(kritaui ${OPENEXR_LIBRARIES})

# Add VSync disable workaround
if(NOT WIN32 AND NOT APPLE)
    target_link_libraries(kritaui ${CMAKE_DL_LIBS} Qt5::X11Extras)
endif()

if(X11_FOUND)
    target_link_libraries(kritaui Qt5::X11Extras ${X11_LIBRARIES})
endif()

target_include_directories(kritaui
    PUBLIC
    $<BUILD_INTERFACE:${CMAKE_CURRENT_SOURCE_DIR}/canvas>
    $<BUILD_INTERFACE:${CMAKE_CURRENT_SOURCE_DIR}/flake>
    $<BUILD_INTERFACE:${CMAKE_CURRENT_SOURCE_DIR}/ora>
    $<BUILD_INTERFACE:${CMAKE_CURRENT_SOURCE_DIR}/tool>
    $<BUILD_INTERFACE:${CMAKE_CURRENT_SOURCE_DIR}/utils>
    $<BUILD_INTERFACE:${CMAKE_CURRENT_SOURCE_DIR}/widgets>
    $<BUILD_INTERFACE:${CMAKE_CURRENT_SOURCE_DIR}/input/wintab>
)

set_target_properties(kritaui
    PROPERTIES VERSION ${GENERIC_KRITA_LIB_VERSION} SOVERSION ${GENERIC_KRITA_LIB_SOVERSION}
)
install(TARGETS kritaui  ${INSTALL_TARGETS_DEFAULT_ARGS})


if (APPLE)
    install(FILES osx.stylesheet DESTINATION ${DATA_INSTALL_DIR}/krita)
endif ()<|MERGE_RESOLUTION|>--- conflicted
+++ resolved
@@ -388,16 +388,13 @@
     kis_palette_view.cpp
     KisColorsetChooser.cpp
     KisSaveGroupVisitor.cpp
-<<<<<<< HEAD
     KisWindowLayoutResource.cpp
     KisSessionResource.cpp
-=======
 
     KisReferenceImagesDecoration.cpp
     KisReferenceImage.cpp
     flake/KisReferenceImagesLayer.cpp
     flake/KisReferenceImagesLayer.h
->>>>>>> 4527800d
 )
 
 if(WIN32)

--- conflicted
+++ resolved
@@ -423,16 +423,14 @@
         canvas/kis_animation_player.cpp
         kis_animation_importer.cpp
         KisSyncedAudioPlayback.cpp
-<<<<<<< HEAD
         KisFrameDataSerializer.cpp
         KisFrameCacheStore.cpp
         KisFrameCacheSwapper.cpp
         KisAbstractFrameCacheSwapper.cpp
         KisInMemoryFrameCacheSwapper.cpp
-=======
+
         input/wintab/drawpile_tablettester/tablettester.cpp
         input/wintab/drawpile_tablettester/tablettest.cpp
->>>>>>> ea2042a7
     )
 
 if(UNIX)

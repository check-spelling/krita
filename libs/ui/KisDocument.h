/* This file is part of the Krita project
 *
 * Copyright (C) 2014 Boudewijn Rempt <boud@valdyas.org>
 *
 * This library is free software; you can redistribute it and/or
 * modify it under the terms of the GNU Library General Public
 * License as published by the Free Software Foundation; either
 * version 2 of the License, or (at your option) any later version.
 *
 * This library is distributed in the hope that it will be useful,
 * but WITHOUT ANY WARRANTY; without even the implied warranty of
 * MERCHANTABILITY or FITNESS FOR A PARTICULAR PURPOSE.  See the GNU
 * Library General Public License for more details.
 *
 * You should have received a copy of the GNU Library General Public License
 * along with this library; see the file COPYING.LIB.  If not, write to
 * the Free Software Foundation, Inc., 51 Franklin Street, Fifth Floor,
 * Boston, MA 02110-1301, USA.
 */

#ifndef KISDOCUMENT_H
#define KISDOCUMENT_H

#include <QDateTime>
#include <QTransform>
#include <QList>

#include <klocalizedstring.h>

#include <KoPageLayout.h>
#include <KoDocumentBase.h>
#include <kundo2stack.h>
#include <KoColorSet.h>

#include <kis_image.h>
#include <KisImportExportFilter.h>
#include <kis_properties_configuration.h>
#include <kis_types.h>
#include <kis_painting_assistant.h>
#include <KisReferenceImage.h>
#include <kis_debug.h>
#include <KisImportExportUtils.h>
#include <kis_config.h>

#include "kritaui_export.h"

#include <memory>

class QString;

class KUndo2Command;
class KoUnit;

class KoColor;
class KoColorSpace;
class KoShapeControllerBase;
class KoShapeLayer;
class KoStore;
class KoOdfReadStore;
class KoDocumentInfo;
class KoDocumentInfoDlg;
class KisImportExportManager;
class KisUndoStore;
class KisPart;
class KisGridConfig;
class KisGuidesConfig;
class KisMirrorAxisConfig;
class QDomDocument;
class KisReferenceImagesLayer;

#define KIS_MIME_TYPE "application/x-krita"

/**
 *  The %Calligra document class
 *
 *  This class provides some functionality each %Calligra document should have.
 *
 *  @short The %Calligra document class
 */
class KRITAUI_EXPORT KisDocument : public QObject, public KoDocumentBase
{
    Q_OBJECT

protected:

    explicit KisDocument();

    /**
     * @brief KisDocument makes a deep copy of the document \p rhs.
     *        The caller *must* ensure that the image is properly
     *        locked and is in consistent state before asking for
     *        cloning.
     * @param rhs the source document to copy from
     */
    explicit KisDocument(const KisDocument &rhs);

public:
    enum OpenFlag {
        None = 0,
        DontAddToRecent = 0x1,
        RecoveryFile = 0x2
    };
    Q_DECLARE_FLAGS(OpenFlags, OpenFlag)

    /**
     *  Destructor.
     *
     * The destructor does not delete any attached KisView objects and it does not
     * delete the attached widget as returned by widget().
     */
    ~KisDocument() override;

    /**
     * @brief reload Reloads the document from the original url
     * @return the result of loading the document
     */
    bool reload();


    /**
     * @brief creates a clone of the document and returns it. Please make sure that you
     * hold all the necessary locks on the image before asking for a clone!
     */
    KisDocument* clone();

    /**
     * @brief openUrl Open an URL
     * @param url The URL to open
     * @param flags Control specific behavior
     * @return success status
     */
    bool openUrl(const QUrl &url, OpenFlags flags = None);

    /**
     * Opens the document given by @p url, without storing the URL
     * in the KisDocument.
     * Call this instead of openUrl() to implement KisMainWindow's
     * File --> Import feature.
     *
     * @note This will call openUrl(). To differentiate this from an ordinary
     *       Open operation (in any reimplementation of openUrl() or openFile())
     *       call isImporting().
     */
    bool importDocument(const QUrl &url);

    /**
     * Saves the document as @p url without changing the state of the
     * KisDocument (URL, modified flag etc.). Call this instead of
     * KisParts::ReadWritePart::saveAs() to implement KisMainWindow's
     * File --> Export feature.
     */
    bool exportDocument(const QUrl &url, const QByteArray &mimeType, bool showWarnings = false, KisPropertiesConfigurationSP exportConfiguration = 0);

    bool exportDocumentSync(const QUrl &url, const QByteArray &mimeType, KisPropertiesConfigurationSP exportConfiguration = 0);

private:
    bool exportDocumentImpl(const KritaUtils::ExportFileJob &job, KisPropertiesConfigurationSP exportConfiguration);

public:
    /**
     * @brief Sets whether the document can be edited or is read only.
     *
     * This recursively applied to all child documents and
     * KisView::updateReadWrite is called for every attached
     * view.
     */
    void setReadWrite(bool readwrite = true);

    /**
     * To be preferred when a document exists. It is fast when calling
     * it multiple times since it caches the result that readNativeFormatMimeType()
     * delivers.
     * This comes from the X-KDE-NativeMimeType key in the .desktop file.
     */
    static QByteArray nativeFormatMimeType() { return KIS_MIME_TYPE; }

    /// Checks whether a given mimetype can be handled natively.
    bool isNativeFormat(const QByteArray& mimetype) const;

    /// Returns a list of the mimetypes considered "native", i.e. which can
    /// be saved by KisDocument without a filter, in *addition* to the main one
    static QStringList extraNativeMimeTypes() { return QStringList() << KIS_MIME_TYPE; }

    /**
     * Returns the actual mimetype of the document
     */
    QByteArray mimeType() const override;

    /**
     * @brief Sets the mime type for the document.
     *
     * When choosing "save as" this is also the mime type
     * selected by default.
     */
    void setMimeType(const QByteArray & mimeType) override;

    /**
     * @return true if file operations should inhibit the option dialog
     */
    bool fileBatchMode() const;

    /**
     * @param batchMode if true, do not show the option dialog for file operations.
     */
    void setFileBatchMode(const bool batchMode);

    /**
     * Sets the error message to be shown to the user (use i18n()!)
     * when loading or saving fails.
     * If you asked the user about something and they chose "Cancel",
     */
    void setErrorMessage(const QString& errMsg);

    /**
     * Return the last error message. Usually KisDocument takes care of
     * showing it; this method is mostly provided for non-interactive use.
     */
    QString errorMessage() const;

    /**
     * Sets the warning message to be shown to the user (use i18n()!)
     * when loading or saving fails.
     */
    void setWarningMessage(const QString& warningMsg);

    /**
     * Return the last warning message set by loading or saving. Warnings
     * mean that the document could not be completely loaded, but the errors
     * were not absolutely fatal.
     */
    QString warningMessage() const;

    /**
     * @brief Generates a preview picture of the document
     * @note The preview is used in the File Dialog and also to create the Thumbnail
     */
    QPixmap generatePreview(const QSize& size);

    /**
     *  Tells the document that its title has been modified, either because
     *  the modified status changes (this is done by setModified() ) or
     *  because the URL or the document-info's title changed.
     */
    void setTitleModified();

    /**
     *  @brief Sets the document to empty.
     *
     *  Used after loading a template
     *  (which is not empty, but not the user's input).
     *
     *  @see isEmpty()
     */
    void setEmpty(bool empty = true);

    /**
     *  Return a correctly created QDomDocument for this KisDocument,
     *  including processing instruction, complete DOCTYPE tag (with systemId and publicId), and root element.
     *  @param tagName the name of the tag for the root element
     *  @param version the DTD version (usually the application's version).
     */
    QDomDocument createDomDocument(const QString& tagName, const QString& version) const;

    /**
     *  Return a correctly created QDomDocument for an old (1.3-style) %Calligra document,
     *  including processing instruction, complete DOCTYPE tag (with systemId and publicId), and root element.
     *  This static method can be used e.g. by filters.
     *  @param appName the app's instance name, e.g. words, kspread, kpresenter etc.
     *  @param tagName the name of the tag for the root element, e.g. DOC for words/kpresenter.
     *  @param version the DTD version (usually the application's version).
     */
    static QDomDocument createDomDocument(const QString& appName, const QString& tagName, const QString& version);

   /**
     *  Loads a document in the native format from a given URL.
     *  Reimplement if your native format isn't XML.
     *
     *  @param file the file to load - usually KReadOnlyPart::m_file or the result of a filter
     */
    bool loadNativeFormat(const QString & file);

    /**
     * Set standard autosave interval that is set by a config file
     */
    void setNormalAutoSaveInterval();

    /**
     * Set emergency interval that autosave uses when the image is busy,
     * by default it is 10 sec
     */
    void setEmergencyAutoSaveInterval();

    /**
     * Disable autosave
     */
    void setInfiniteAutoSaveInterval();

    /**
     * @return the information concerning this document.
     * @see KoDocumentInfo
     */
    KoDocumentInfo *documentInfo() const;

    /**
     * Performs a cleanup of unneeded backup files
     */
    void removeAutoSaveFiles(const QString &autosaveBaseName, bool wasRecovered);

    /**
     * Returns true if this document or any of its internal child documents are modified.
     */
    bool isModified() const override;

    /**
     * @return caption of the document
     *
     * Caption is of the form "[title] - [url]",
     * built out of the document info (title) and pretty-printed
     * document URL.
     * If the title is not present, only the URL it returned.
     */
    QString caption() const;

    /**
     * Sets the document URL to empty URL
     * KParts doesn't allow this, but %Calligra apps have e.g. templates
     * After using loadNativeFormat on a template, one wants
     * to set the url to QUrl()
     */
    void resetURL();

    /**
     * @internal (public for KisMainWindow)
     */
    void setMimeTypeAfterLoading(const QString& mimeType);

    /**
     * Returns the unit used to display all measures/distances.
     */
    KoUnit unit() const;

    /**
     * Sets the unit used to display all measures/distances.
     */
    void setUnit(const KoUnit &unit);

    KisGridConfig gridConfig() const;
    void setGridConfig(const KisGridConfig &config);

    /// returns the guides data for this document.
    const KisGuidesConfig& guidesConfig() const;
    void setGuidesConfig(const KisGuidesConfig &data);

<<<<<<< HEAD
    QList<KoColorSetSP > &paletteList();
    void setPaletteList(const QList<KoColorSetSP > &paletteList);
=======
    const KisMirrorAxisConfig& mirrorAxisConfig() const;
    void setMirrorAxisConfig(const KisMirrorAxisConfig& config);

    QList<KoColorSet *> &paletteList();
    void setPaletteList(const QList<KoColorSet *> &paletteList);
>>>>>>> 54d3dc15

    void clearUndoHistory();


    /**
     *  Sets the modified flag on the document. This means that it has
     *  to be saved or not before deleting it.
     */
    void setModified(bool _mod);

    void setRecovered(bool value);
    bool isRecovered() const;

    void updateEditingTime(bool forceStoreElapsed);

    /**
     * Returns the global undo stack
     */
    KUndo2Stack *undoStack();


    /**
     * @brief importExportManager gives access to the internal import/export manager
     * @return the document's import/export manager
     */
    KisImportExportManager *importExportManager() const;

    /**
     * @brief serializeToNativeByteArray daves the document into a .kra file wtitten
     * to a memory-based byte-array
     * @return a byte array containing the .kra file
     */
    QByteArray serializeToNativeByteArray();


    /**
     * @brief isInSaving shown if the document has any (background) saving process or not
     * @return true if there is some saving in action
     */
    bool isInSaving() const;

public Q_SLOTS:

    /**
     * Adds a command to the undo stack and executes it by calling the redo() function.
     * @param command command to add to the undo stack
     */
    void addCommand(KUndo2Command *command);

    /**
     * Begins recording of a macro command. At the end endMacro needs to be called.
     * @param text command description
     */
    void beginMacro(const KUndo2MagicString &text);

    /**
     * Ends the recording of a macro command.
     */
    void endMacro();

Q_SIGNALS:

    /**
     * This signal is emitted when the unit is changed by setUnit().
     * It is common to connect views to it, in order to change the displayed units
     * (e.g. in the rulers)
     */
    void unitChanged(const KoUnit &unit);

    /**
     * Emitted e.g. at the beginning of a save operation
     * This is emitted by KisDocument and used by KisView to display a statusbar message
     */
    void statusBarMessage(const QString& text, int timeout = 0);

    /**
     * Emitted e.g. at the end of a save operation
     * This is emitted by KisDocument and used by KisView to clear the statusbar message
     */
    void clearStatusBarMessage();

    /**
    * Emitted when the document is modified
    */
    void modified(bool);

    void titleModified(const QString &caption, bool isModified);

    void sigLoadingFinished();

    void sigSavingFinished();

    void sigGuidesConfigChanged(const KisGuidesConfig &config);

    void sigBackgroundSavingFinished(KisImportExportFilter::ConversionStatus status, const QString &errorMessage);

    void sigCompleteBackgroundSaving(const KritaUtils::ExportFileJob &job, KisImportExportFilter::ConversionStatus status, const QString &errorMessage);

    void sigReferenceImagesChanged();

    void sigMirrorAxisConfigChanged();

private Q_SLOTS:
    void finishExportInBackground();
    void slotChildCompletedSavingInBackground(KisImportExportFilter::ConversionStatus status, const QString &errorMessage);
    void slotCompleteAutoSaving(const KritaUtils::ExportFileJob &job, KisImportExportFilter::ConversionStatus status, const QString &errorMessage);

    void slotCompleteSavingDocument(const KritaUtils::ExportFileJob &job, KisImportExportFilter::ConversionStatus status, const QString &errorMessage);

    void slotInitiateAsyncAutosaving(KisDocument *clonedDocument);

private:

    friend class KisPart;
    friend class SafeSavingLocker;

    bool initiateSavingInBackground(const QString actionName,
                                    const QObject *receiverObject, const char *receiverMethod,
                                    const KritaUtils::ExportFileJob &job,
                                    KisPropertiesConfigurationSP exportConfiguration,
                                    std::unique_ptr<KisDocument> &&optionalClonedDocument);

    bool initiateSavingInBackground(const QString actionName,
                                    const QObject *receiverObject, const char *receiverMethod,
                                    const KritaUtils::ExportFileJob &job,
                                    KisPropertiesConfigurationSP exportConfiguration);

    bool startExportInBackground(const QString &actionName, const QString &location,
                                 const QString &realLocation,
                                 const QByteArray &mimeType,
                                 bool showWarnings,
                                 KisPropertiesConfigurationSP exportConfiguration);

    /**
     * Activate/deactivate/configure the autosave feature.
     * @param delay in seconds, 0 to disable
     */
    void setAutoSaveDelay(int delay);

    /**
     * Generate a name for the document.
     */
    QString newObjectName();

    QString generateAutoSaveFileName(const QString & path) const;

    /**
     *  Loads a document
     *
     *  Applies a filter if necessary, and calls loadNativeFormat in any case
     *  You should not have to reimplement, except for very special cases.
     *
     * NOTE: this method also creates a new KisView instance!
     *
     * This method is called from the KReadOnlyPart::openUrl method.
     */
    bool openFile();

public:

    bool isAutosaving() const override;

public:

    QString localFilePath() const override;
    void setLocalFilePath( const QString &localFilePath );

    KoDocumentInfoDlg* createDocumentInfoDialog(QWidget *parent, KoDocumentInfo *docInfo) const;

    bool isReadWrite() const;

    QUrl url() const override;
    void setUrl(const QUrl &url) override;

    bool closeUrl(bool promptToSave = true);

    bool saveAs(const QUrl &url, const QByteArray &mimeType, bool showWarnings, KisPropertiesConfigurationSP exportConfigration = 0);

    /**
     * Create a new image that has this document as a parent and
     * replace the current image with this image.
     */
    bool newImage(const QString& name, qint32 width, qint32 height, const KoColorSpace * cs, const KoColor &bgColor, KisConfig::BackgroundStyle bgStyle,
                  int numberOfLayers, const QString &imageDescription, const double imageResolution);

    bool isSaving() const;
    void waitForSavingToComplete();


    KisImageWSP image() const;

    /**
     * @brief savingImage provides a detached, shallow copy of the original image that must be used when saving.
     * Any strokes in progress will not be applied to this image, so the result might be missing some data. On
     * the other hand, it won't block.
     *
     * @return a shallow copy of the original image, or 0 is saving is not in progress
     */
    KisImageSP savingImage() const;

    /**
     * Set the current image to the specified image and turn undo on.
     */
    void setCurrentImage(KisImageSP image, bool forceInitialUpdate = true);

    /**
     * Set the image of the document preliminary, before the document
     * has completed loading. Some of the document items (shapes) may want
     * to access image properties (bounds and resolution), so we should provide
     * it to them even before the entire image is loaded.
     *
     * Right now, the only use by KoShapeRegistry::createShapeFromOdf(), remove
     * after it is deprecated.
     */
    void hackPreliminarySetImage(KisImageSP image);

    KisUndoStore* createUndoStore();

    /**
     * The shape controller matches internal krita image layers with
     * the flake shape hierarchy.
     */
    KoShapeControllerBase * shapeController() const;

    KoShapeLayer* shapeForNode(KisNodeSP layer) const;

    /**
     * Set the list of nodes that was marked as currently active. Used *only*
     * for saving loading. Never use it for tools or processing.
     */
    void setPreActivatedNode(KisNodeSP activatedNode);

    /**
     * @return the node that was set as active during loading. Used *only*
     * for saving loading. Never use it for tools or processing.
     */
    KisNodeSP preActivatedNode() const;

    /// @return the list of assistants associated with this document
    QList<KisPaintingAssistantSP> assistants() const;

    /// @replace the current list of assistants with @param value
    void setAssistants(const QList<KisPaintingAssistantSP> &value);


    void setAssistantsGlobalColor(QColor color);
    QColor assistantsGlobalColor();



    /**
     * Get existing reference images layer or null if none exists.
     */
    KisSharedPtr<KisReferenceImagesLayer> referenceImagesLayer() const;

    void setReferenceImagesLayer(KisSharedPtr<KisReferenceImagesLayer> layer, bool updateImage);

    bool save(bool showWarnings, KisPropertiesConfigurationSP exportConfiguration);

    /**
     * Return the bounding box of the image and associated elements (e.g. reference images)
     */
    QRectF documentBounds() const;

Q_SIGNALS:

    void completed();
    void canceled(const QString &);

private Q_SLOTS:

    void setImageModified();

    void slotAutoSave();

    void slotUndoStackCleanChanged(bool value);

    void slotConfigChanged();


private:
    /**
     * @brief try to clone the image. This method handles all the locking for you. If locking
     *        has failed, no cloning happens
     * @return cloned document on success, null otherwise
     */
    KisDocument *lockAndCloneForSaving();

    QString exportErrorToUserMessage(KisImportExportFilter::ConversionStatus status, const QString &errorMessage);

    QString prettyPathOrUrl() const;

    bool openUrlInternal(const QUrl &url);

    void slotAutoSaveImpl(std::unique_ptr<KisDocument> &&optionalClonedDocument);

    class Private;
    Private *const d;
};

Q_DECLARE_OPERATORS_FOR_FLAGS(KisDocument::OpenFlags)
Q_DECLARE_METATYPE(KisDocument*)

#endif<|MERGE_RESOLUTION|>--- conflicted
+++ resolved
@@ -351,16 +351,12 @@
     const KisGuidesConfig& guidesConfig() const;
     void setGuidesConfig(const KisGuidesConfig &data);
 
-<<<<<<< HEAD
+
     QList<KoColorSetSP > &paletteList();
     void setPaletteList(const QList<KoColorSetSP > &paletteList);
-=======
+
     const KisMirrorAxisConfig& mirrorAxisConfig() const;
     void setMirrorAxisConfig(const KisMirrorAxisConfig& config);
-
-    QList<KoColorSet *> &paletteList();
-    void setPaletteList(const QList<KoColorSet *> &paletteList);
->>>>>>> 54d3dc15
 
     void clearUndoHistory();
 

--- conflicted
+++ resolved
@@ -144,14 +144,11 @@
 #include <KisImageConfigNotifier.h>
 #include "KisWindowLayoutManager.h"
 #include <KisUndoActionsUpdateManager.h>
-<<<<<<< HEAD
-#include "KisCanvasWindow.h"
-
-=======
 #include "KisWelcomePageWidget.h"
 #include <KritaVersionWrapper.h>
 #include <kritaversion.h>
->>>>>>> 221737ae
+#include "KisCanvasWindow.h"
+
 #include <mutex>
 
 class ToolDockerFactory : public KoDockFactoryBase
@@ -991,13 +988,9 @@
 
 KisView* KisMainWindow::addViewAndNotifyLoadingCompleted(KisDocument *document)
 {
-<<<<<<< HEAD
+    showWelcomeScreen(false); // see workaround in function header
+
     KisView *view = KisPart::instance()->createView(document, d->viewManager, this);
-=======
-    showWelcomeScreen(false); // see workaround in function header
-
-    KisView *view = KisPart::instance()->createView(document, resourceManager(), actionCollection(), this);
->>>>>>> 221737ae
     addView(view);
 
     emit guiLoadingFinished();
@@ -1442,24 +1435,6 @@
     }
 }
 
-<<<<<<< HEAD
-void KisMainWindow::mouseReleaseEvent(QMouseEvent *event)
-{
-    /**
-     * This ensures people who do not understand that you
-     * need to make a canvas first, will find the new image
-     * dialog on click.
-     */
-    if (centralWidget() && centralWidget()->geometry().contains(event->pos())
-            && KisPart::instance()->documents().size()==0 && event->button() == Qt::LeftButton) {
-        this->slotFileNew();
-        event->accept();
-    } else {
-        event->ignore();
-    }
-}
-=======
->>>>>>> 221737ae
 
 void KisMainWindow::switchTab(int index)
 {

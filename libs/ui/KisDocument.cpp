--- conflicted
+++ resolved
@@ -321,12 +321,8 @@
 
     KisSharedPtr<KisReferenceImagesLayer> referenceImagesLayer;
 
-<<<<<<< HEAD
     QList<KoColorSetSP> paletteList;
-=======
-    QList<KoColorSet*> paletteList;
     bool ownsPaletteList = false;
->>>>>>> 598575ba
 
     KisGridConfig gridConfig;
 
@@ -1738,11 +1734,7 @@
     return d->paletteList;
 }
 
-<<<<<<< HEAD
-void KisDocument::setPaletteList(const QList<KoColorSetSP > &paletteList)
-=======
-void KisDocument::setPaletteList(const QList<KoColorSet *> &paletteList, bool emitSignal)
->>>>>>> 598575ba
+void KisDocument::setPaletteList(const QList<KoColorSetSP > &paletteList, bool emitSignal)
 {
     if (d->paletteList != paletteList) {
         QList<KoColorSet *> oldPaletteList = d->paletteList;

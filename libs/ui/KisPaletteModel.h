--- conflicted
+++ resolved
@@ -42,9 +42,6 @@
 public:
     KisPaletteModel(QObject* parent = 0);
     ~KisPaletteModel() override;
-<<<<<<< HEAD
-    
-=======
 
     enum AdditionalRoles {
         IsHeaderRole       = Qt::UserRole + 1,
@@ -52,7 +49,6 @@
         RetrieveEntryRole  = Qt::UserRole + 3
     };
 
->>>>>>> 9eee7b1d
     QVariant data(const QModelIndex& index, int role = Qt::DisplayRole) const override;
     int rowCount(const QModelIndex& parent = QModelIndex()) const override;
     int columnCount(const QModelIndex& parent = QModelIndex()) const override;

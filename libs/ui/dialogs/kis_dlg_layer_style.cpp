/*
 *  Copyright (c) 2014 Boudewijn Rempt <boud@valdyas.org>
 *
 *  This program is free software; you can redistribute it and/or modify
 *  it under the terms of the GNU General Public License as published by
 *  the Free Software Foundation; either version 2 of the License, or
 *  (at your option) any later version.
 *
 *  This program is distributed in the hope that it will be useful,
 *  but WITHOUT ANY WARRANTY; without even the implied warranty of
 *  MERCHANTABILITY or FITNESS FOR A PARTICULAR PURPOSE.  See the
 *  GNU General Public License for more details.
 *
 *  You should have received a copy of the GNU General Public License
 *  along with this program; if not, write to the Free Software
 *  Foundation, Inc., 51 Franklin Street, Fifth Floor, Boston, MA 02110-1301, USA.
 */
#include "kis_dlg_layer_style.h"

#include <QWidget>
#include <QStackedWidget>
#include <QTreeWidget>
#include <QListWidget>
#include <QListWidgetItem>
#include <QComboBox>
#include <QDial>
#include <QCheckBox>
#include <QSpinBox>
#include <QUuid>
#include <QInputDialog>

#include <KoColorPopupButton.h>
#include <KoColorSpaceRegistry.h>
#include <KoResourceServerProvider.h>

#include "kis_config.h"
#include "kis_cmb_contour.h"
#include "kis_cmb_gradient.h"
#include "KisResourceServerProvider.h"
#include "kis_psd_layer_style_resource.h"
#include "kis_psd_layer_style.h"

#include "kis_signals_blocker.h"
#include "kis_signal_compressor.h"
#include "kis_canvas_resource_provider.h"

#include <KoFileDialog.h>


<<<<<<< HEAD

KoAbstractGradientSP fetchGradientLazy(KoAbstractGradientSP gradient,
=======
KoAbstractGradient* fetchGradientLazy(KoAbstractGradient *gradient,
>>>>>>> cb8d3c97
                                      KisCanvasResourceProvider *resourceProvider)
{
    if (!gradient) {
        gradient = resourceProvider->currentGradient();
    }
    return gradient;
}

KisDlgLayerStyle::KisDlgLayerStyle(KisPSDLayerStyleSP layerStyle, KisCanvasResourceProvider *resourceProvider, QWidget *parent)
    : KoDialog(parent)
    , m_layerStyle(layerStyle)
    , m_initialLayerStyle(layerStyle->clone())
    , m_isSwitchingPredefinedStyle(false)
    , m_sanityLayerStyleDirty(false)
{
    setCaption(i18n("Layer Styles"));
    setButtons(Ok | Cancel);
    setDefaultButton(Ok);

    m_configChangedCompressor =
        new KisSignalCompressor(1000, KisSignalCompressor::POSTPONE, this);
    connect(m_configChangedCompressor, SIGNAL(timeout()), SIGNAL(configChanged()));

    QWidget *page = new QWidget(this);
    wdgLayerStyles.setupUi(page);
    setMainWidget(page);
    wdgLayerStyles.chkPreview->setVisible(false);

    connect(wdgLayerStyles.lstStyleSelector, SIGNAL(itemChanged(QListWidgetItem*)), SLOT(notifyGuiConfigChanged()));

    m_stylesSelector = new StylesSelector(this);
    connect(m_stylesSelector, SIGNAL(styleSelected(KisPSDLayerStyleSP)), SLOT(notifyPredefinedStyleSelected(KisPSDLayerStyleSP)));
    wdgLayerStyles.stylesStack->addWidget(m_stylesSelector);

    m_blendingOptions = new BlendingOptions(this);
    wdgLayerStyles.stylesStack->addWidget(m_blendingOptions);

    m_dropShadow = new DropShadow(DropShadow::DropShadowMode, this);
    wdgLayerStyles.stylesStack->addWidget(m_dropShadow);
    connect(m_dropShadow, SIGNAL(configChanged()), SLOT(notifyGuiConfigChanged()));

    m_innerShadow = new DropShadow(DropShadow::InnerShadowMode, this);
    wdgLayerStyles.stylesStack->addWidget(m_innerShadow);
    connect(m_innerShadow, SIGNAL(configChanged()), SLOT(notifyGuiConfigChanged()));

    m_outerGlow = new InnerGlow(InnerGlow::OuterGlowMode, resourceProvider, this);
    wdgLayerStyles.stylesStack->addWidget(m_outerGlow);
    connect(m_outerGlow, SIGNAL(configChanged()), SLOT(notifyGuiConfigChanged()));

    m_innerGlow = new InnerGlow(InnerGlow::InnerGlowMode, resourceProvider, this);
    wdgLayerStyles.stylesStack->addWidget(m_innerGlow);
    connect(m_innerGlow, SIGNAL(configChanged()), SLOT(notifyGuiConfigChanged()));

    m_contour = new Contour(this);
    m_texture = new Texture(this);
    m_bevelAndEmboss = new BevelAndEmboss(m_contour, m_texture, this);

    wdgLayerStyles.stylesStack->addWidget(m_bevelAndEmboss);
    wdgLayerStyles.stylesStack->addWidget(m_contour);
    wdgLayerStyles.stylesStack->addWidget(m_texture);

    connect(m_bevelAndEmboss, SIGNAL(configChanged()), SLOT(notifyGuiConfigChanged()));

    m_satin = new Satin(this);
    wdgLayerStyles.stylesStack->addWidget(m_satin);
    connect(m_satin, SIGNAL(configChanged()), SLOT(notifyGuiConfigChanged()));

    m_colorOverlay = new ColorOverlay(this);
    wdgLayerStyles.stylesStack->addWidget(m_colorOverlay);
    connect(m_colorOverlay, SIGNAL(configChanged()), SLOT(notifyGuiConfigChanged()));

    m_gradientOverlay = new GradientOverlay(resourceProvider, this);
    wdgLayerStyles.stylesStack->addWidget(m_gradientOverlay);
    connect(m_gradientOverlay, SIGNAL(configChanged()), SLOT(notifyGuiConfigChanged()));

    m_patternOverlay = new PatternOverlay(this);
    wdgLayerStyles.stylesStack->addWidget(m_patternOverlay);
    connect(m_patternOverlay, SIGNAL(configChanged()), SLOT(notifyGuiConfigChanged()));

    m_stroke = new Stroke(resourceProvider, this);
    wdgLayerStyles.stylesStack->addWidget(m_stroke);
    connect(m_stroke, SIGNAL(configChanged()), SLOT(notifyGuiConfigChanged()));

    KisConfig cfg(true);
    wdgLayerStyles.stylesStack->setCurrentIndex(cfg.readEntry("KisDlgLayerStyle::current", 1));
    wdgLayerStyles.lstStyleSelector->setCurrentRow(cfg.readEntry("KisDlgLayerStyle::current", 1));

    connect(wdgLayerStyles.lstStyleSelector,
            SIGNAL(currentItemChanged(QListWidgetItem*,QListWidgetItem*)),
             this, SLOT(changePage(QListWidgetItem*,QListWidgetItem*)));

    notifyPredefinedStyleSelected(layerStyle);

    connect(m_dropShadow, SIGNAL(globalAngleChanged(int)), SLOT(syncGlobalAngle(int)));
    connect(m_innerShadow, SIGNAL(globalAngleChanged(int)), SLOT(syncGlobalAngle(int)));
    connect(m_bevelAndEmboss, SIGNAL(globalAngleChanged(int)), SLOT(syncGlobalAngle(int)));


    connect(wdgLayerStyles.btnNewStyle, SIGNAL(clicked()), SLOT(slotNewStyle()));
    connect(wdgLayerStyles.btnLoadStyle, SIGNAL(clicked()), SLOT(slotLoadStyle()));
    connect(wdgLayerStyles.btnSaveStyle, SIGNAL(clicked()), SLOT(slotSaveStyle()));

    connect(wdgLayerStyles.chkMasterFxSwitch, SIGNAL(toggled(bool)), SLOT(slotMasterFxSwitchChanged(bool)));

    connect(this, SIGNAL(accepted()), SLOT(slotNotifyOnAccept()));
    connect(this, SIGNAL(rejected()), SLOT(slotNotifyOnReject()));
}

KisDlgLayerStyle::~KisDlgLayerStyle()
{
}

void KisDlgLayerStyle::slotMasterFxSwitchChanged(bool value)
{
    wdgLayerStyles.lstStyleSelector->setEnabled(value);
    wdgLayerStyles.stylesStack->setEnabled(value);
    wdgLayerStyles.btnNewStyle->setEnabled(value);
    wdgLayerStyles.btnLoadStyle->setEnabled(value);
    wdgLayerStyles.btnSaveStyle->setEnabled(value);
    notifyGuiConfigChanged();
}

void KisDlgLayerStyle::notifyGuiConfigChanged()
{
    if (m_isSwitchingPredefinedStyle) return;

    m_configChangedCompressor->start();
    m_layerStyle->setUuid(QUuid::createUuid());
    m_sanityLayerStyleDirty = true;

    m_stylesSelector->notifyExternalStyleChanged(m_layerStyle->name(), m_layerStyle->uuid());
}

void KisDlgLayerStyle::notifyPredefinedStyleSelected(KisPSDLayerStyleSP style)
{
    m_isSwitchingPredefinedStyle = true;
    setStyle(style);
    m_isSwitchingPredefinedStyle = false;
    m_configChangedCompressor->start();
}


void KisDlgLayerStyle::slotNotifyOnAccept()
{
    if (m_configChangedCompressor->isActive()) {
        m_configChangedCompressor->stop();
        emit configChanged();
    }
}

void KisDlgLayerStyle::slotNotifyOnReject()
{
    notifyPredefinedStyleSelected(m_initialLayerStyle);

    m_configChangedCompressor->stop();
    emit configChanged();
}

bool checkCustomNameAvailable(const QString &name)
{
    const QString customName = "CustomStyles.asl";

    KoResourceServer<KisPSDLayerStyleCollectionResource> *server = KisResourceServerProvider::instance()->layerStyleCollectionServer();

    KoResourceSP resource = server->resourceByName(customName);
    if (!resource) return true;

    KisPSDLayerStyleCollectionResourceSP collection = resource.dynamicCast<KisPSDLayerStyleCollectionResource>();

    Q_FOREACH (KisPSDLayerStyleSP style, collection->layerStyles()) {
        if (style->name() == name) {
            return false;
        }
    }

    return true;
}

QString selectAvailableStyleName(const QString &name)
{
    QString finalName = name;
    if (checkCustomNameAvailable(finalName)) {
        return finalName;
    }

    int i = 0;

    do {
        finalName = QString("%1%2").arg(name).arg(i++);
    } while (!checkCustomNameAvailable(finalName));

    return finalName;
}

void KisDlgLayerStyle::slotNewStyle()
{
    QString styleName =
        QInputDialog::getText(this,
                              i18nc("@title:window", "Enter new style name"),
                              i18nc("@label:textbox", "Name:"),
                              QLineEdit::Normal, i18nc("Default name for a new style", "New Style"));

    KisPSDLayerStyleSP style = this->style();
    style->setName(selectAvailableStyleName(styleName));

    m_stylesSelector->addNewStyle(style->clone());
}

void KisDlgLayerStyle::slotLoadStyle()
{
    QString filename; // default value?

    KoFileDialog dialog(this, KoFileDialog::OpenFile, "layerstyle");
    dialog.setCaption(i18n("Select ASL file"));
    dialog.setMimeTypeFilters(QStringList() << "application/x-photoshop-style-library", "application/x-photoshop-style-library");
    filename = dialog.filename();

    m_stylesSelector->loadCollection(filename);
    wdgLayerStyles.lstStyleSelector->setCurrentRow(0);
}

void KisDlgLayerStyle::slotSaveStyle()
{
    QString filename; // default value?

    KoFileDialog dialog(this, KoFileDialog::SaveFile, "layerstyle");
    dialog.setCaption(i18n("Select ASL file"));
    dialog.setMimeTypeFilters(QStringList() << "application/x-photoshop-style-library", "application/x-photoshop-style-library");
    filename = dialog.filename();

    QScopedPointer<KisPSDLayerStyleCollectionResource> collection(
        new KisPSDLayerStyleCollectionResource(filename));

    KisPSDLayerStyleSP newStyle = style()->clone();
    newStyle->setName(QFileInfo(filename).baseName());

    KisPSDLayerStyleCollectionResource::StylesVector vector = collection->layerStyles();
    vector << newStyle;
    collection->setLayerStyles(vector);
    collection->save();
}

void KisDlgLayerStyle::changePage(QListWidgetItem *current, QListWidgetItem *previous)
{
    if (!current) {
        current = previous;
    }
    wdgLayerStyles.stylesStack->setCurrentIndex(wdgLayerStyles.lstStyleSelector->row(current));
}

void KisDlgLayerStyle::setStyle(KisPSDLayerStyleSP style)
{
    // we may self-assign style is some cases
    if (style != m_layerStyle) {
        *m_layerStyle = *style;
    }
    m_sanityLayerStyleDirty = false;

    {
        KisSignalsBlocker b(m_stylesSelector);
        m_stylesSelector->notifyExternalStyleChanged(m_layerStyle->name(), m_layerStyle->uuid());
    }

    QListWidgetItem *item;
    item = wdgLayerStyles.lstStyleSelector->item(2);
    item->setCheckState(m_layerStyle->dropShadow()->effectEnabled() ? Qt::Checked : Qt::Unchecked);

    item = wdgLayerStyles.lstStyleSelector->item(3);
    item->setCheckState(m_layerStyle->innerShadow()->effectEnabled() ? Qt::Checked : Qt::Unchecked);

    item = wdgLayerStyles.lstStyleSelector->item(4);
    item->setCheckState(m_layerStyle->outerGlow()->effectEnabled() ? Qt::Checked : Qt::Unchecked);

    item = wdgLayerStyles.lstStyleSelector->item(5);
    item->setCheckState(m_layerStyle->innerGlow()->effectEnabled() ? Qt::Checked : Qt::Unchecked);

    item = wdgLayerStyles.lstStyleSelector->item(6);
    item->setCheckState(m_layerStyle->bevelAndEmboss()->effectEnabled() ? Qt::Checked : Qt::Unchecked);

    item = wdgLayerStyles.lstStyleSelector->item(7);
    item->setCheckState(m_layerStyle->bevelAndEmboss()->contourEnabled() ? Qt::Checked : Qt::Unchecked);

    item = wdgLayerStyles.lstStyleSelector->item(8);
    item->setCheckState(m_layerStyle->bevelAndEmboss()->textureEnabled() ? Qt::Checked : Qt::Unchecked);

    item = wdgLayerStyles.lstStyleSelector->item(9);
    item->setCheckState(m_layerStyle->satin()->effectEnabled() ? Qt::Checked : Qt::Unchecked);

    item = wdgLayerStyles.lstStyleSelector->item(10);
    item->setCheckState(m_layerStyle->colorOverlay()->effectEnabled() ? Qt::Checked : Qt::Unchecked);

    item = wdgLayerStyles.lstStyleSelector->item(11);
    item->setCheckState(m_layerStyle->gradientOverlay()->effectEnabled() ? Qt::Checked : Qt::Unchecked);

    item = wdgLayerStyles.lstStyleSelector->item(12);
    item->setCheckState(m_layerStyle->patternOverlay()->effectEnabled() ? Qt::Checked : Qt::Unchecked);

    item = wdgLayerStyles.lstStyleSelector->item(13);
    item->setCheckState(m_layerStyle->stroke()->effectEnabled() ? Qt::Checked : Qt::Unchecked);

    m_dropShadow->setShadow(m_layerStyle->dropShadow());
    m_innerShadow->setShadow(m_layerStyle->innerShadow());
    m_outerGlow->setConfig(m_layerStyle->outerGlow());
    m_innerGlow->setConfig(m_layerStyle->innerGlow());
    m_bevelAndEmboss->setBevelAndEmboss(m_layerStyle->bevelAndEmboss());
    m_satin->setSatin(m_layerStyle->satin());
    m_colorOverlay->setColorOverlay(m_layerStyle->colorOverlay());
    m_gradientOverlay->setGradientOverlay(m_layerStyle->gradientOverlay());
    m_patternOverlay->setPatternOverlay(m_layerStyle->patternOverlay());
    m_stroke->setStroke(m_layerStyle->stroke());

    wdgLayerStyles.chkMasterFxSwitch->setChecked(m_layerStyle->isEnabled());
    slotMasterFxSwitchChanged(m_layerStyle->isEnabled());
}

KisPSDLayerStyleSP KisDlgLayerStyle::style() const
{
    m_layerStyle->setEnabled(wdgLayerStyles.chkMasterFxSwitch->isChecked());

    m_layerStyle->dropShadow()->setEffectEnabled(wdgLayerStyles.lstStyleSelector->item(2)->checkState() == Qt::Checked);
    m_layerStyle->innerShadow()->setEffectEnabled(wdgLayerStyles.lstStyleSelector->item(3)->checkState() == Qt::Checked);
    m_layerStyle->outerGlow()->setEffectEnabled(wdgLayerStyles.lstStyleSelector->item(4)->checkState() == Qt::Checked);
    m_layerStyle->innerGlow()->setEffectEnabled(wdgLayerStyles.lstStyleSelector->item(5)->checkState() == Qt::Checked);
    m_layerStyle->bevelAndEmboss()->setEffectEnabled(wdgLayerStyles.lstStyleSelector->item(6)->checkState() == Qt::Checked);
    m_layerStyle->bevelAndEmboss()->setContourEnabled(wdgLayerStyles.lstStyleSelector->item(7)->checkState() == Qt::Checked);
    m_layerStyle->bevelAndEmboss()->setTextureEnabled(wdgLayerStyles.lstStyleSelector->item(8)->checkState() == Qt::Checked);
    m_layerStyle->satin()->setEffectEnabled(wdgLayerStyles.lstStyleSelector->item(9)->checkState() == Qt::Checked);
    m_layerStyle->colorOverlay()->setEffectEnabled(wdgLayerStyles.lstStyleSelector->item(10)->checkState() == Qt::Checked);
    m_layerStyle->gradientOverlay()->setEffectEnabled(wdgLayerStyles.lstStyleSelector->item(11)->checkState() == Qt::Checked);
    m_layerStyle->patternOverlay()->setEffectEnabled(wdgLayerStyles.lstStyleSelector->item(12)->checkState() == Qt::Checked);
    m_layerStyle->stroke()->setEffectEnabled(wdgLayerStyles.lstStyleSelector->item(13)->checkState() == Qt::Checked);


    m_dropShadow->fetchShadow(m_layerStyle->dropShadow());
    m_innerShadow->fetchShadow(m_layerStyle->innerShadow());
    m_outerGlow->fetchConfig(m_layerStyle->outerGlow());
    m_innerGlow->fetchConfig(m_layerStyle->innerGlow());
    m_bevelAndEmboss->fetchBevelAndEmboss(m_layerStyle->bevelAndEmboss());
    m_satin->fetchSatin(m_layerStyle->satin());
    m_colorOverlay->fetchColorOverlay(m_layerStyle->colorOverlay());
    m_gradientOverlay->fetchGradientOverlay(m_layerStyle->gradientOverlay());
    m_patternOverlay->fetchPatternOverlay(m_layerStyle->patternOverlay());
    m_stroke->fetchStroke(m_layerStyle->stroke());

    m_sanityLayerStyleDirty = false;
    m_stylesSelector->notifyExternalStyleChanged(m_layerStyle->name(), m_layerStyle->uuid());

    return m_layerStyle;
}

void KisDlgLayerStyle::syncGlobalAngle(int angle)
{
    KisPSDLayerStyleSP style = this->style();

    if (style->dropShadow()->useGlobalLight()) {
        style->dropShadow()->setAngle(angle);
    }
    if (style->innerShadow()->useGlobalLight()) {
        style->innerShadow()->setAngle(angle);
    }
    if (style->bevelAndEmboss()->useGlobalLight()) {
        style->bevelAndEmboss()->setAngle(angle);
    }

    setStyle(style);
}

/********************************************************************/
/***** Styles Selector **********************************************/
/********************************************************************/

class StyleItem : public QListWidgetItem {
public:
    StyleItem(KisPSDLayerStyleSP style)
        : QListWidgetItem(style->name())
        , m_style(style)
    {
    }

public:
    KisPSDLayerStyleSP m_style;
};


StylesSelector::StylesSelector(QWidget *parent)
    : QWidget(parent)
{
    ui.setupUi(this);

    connect(ui.cmbStyleCollections, SIGNAL(activated(QString)), this, SLOT(loadStyles(QString)));
    connect(ui.listStyles, SIGNAL(currentItemChanged(QListWidgetItem*,QListWidgetItem*)), this, SLOT(selectStyle(QListWidgetItem*,QListWidgetItem*)));

    refillCollections();

    if (ui.cmbStyleCollections->count()) {
        ui.cmbStyleCollections->setCurrentIndex(0);
        loadStyles(ui.cmbStyleCollections->currentText());
    }
}

void StylesSelector::refillCollections()
{
    QString previousCollection = ui.cmbStyleCollections->currentText();

    ui.cmbStyleCollections->clear();
    Q_FOREACH (KoResourceSP res, KisResourceServerProvider::instance()->layerStyleCollectionServer()->resources()) {
        ui.cmbStyleCollections->addItem(res->name());
    }

    if (!previousCollection.isEmpty()) {
        KisSignalsBlocker blocker(this);

        int index = ui.cmbStyleCollections->findText(previousCollection);
        ui.cmbStyleCollections->setCurrentIndex(index);
    }
}

void StylesSelector::notifyExternalStyleChanged(const QString &name, const QUuid &uuid)
{
    int currentIndex = -1;

    for (int i = 0; i < ui.listStyles->count(); i++ ) {
        StyleItem *item = dynamic_cast<StyleItem*>(ui.listStyles->item(i));

        QString itemName = item->m_style->name();

        if (itemName == name) {
            bool isDirty = item->m_style->uuid() != uuid;

            if (isDirty) {
                itemName += "*";
            }

            currentIndex = i;
        }

        item->setText(itemName);
    }

    ui.listStyles->setCurrentRow(currentIndex);
}

void StylesSelector::loadStyles(const QString &name)
{
    ui.listStyles->clear();
    KoResourceSP res = KisResourceServerProvider::instance()->layerStyleCollectionServer()->resourceByName(name);
    KisPSDLayerStyleCollectionResourceSP collection = res.dynamicCast<KisPSDLayerStyleCollectionResource>();
    if (collection) {
        Q_FOREACH (KisPSDLayerStyleSP style, collection->layerStyles()) {
            // XXX: also use the preview image, when we have one
            ui.listStyles->addItem(new StyleItem(style));
        }
    }
}

void StylesSelector::selectStyle(QListWidgetItem *current, QListWidgetItem* /*previous*/)
{
    StyleItem *item = dynamic_cast<StyleItem*>(current);
    if (item) {
        emit styleSelected(item->m_style);
    }
}

void StylesSelector::loadCollection(const QString &fileName)
{
    if (!QFileInfo(fileName).exists()) {
        warnKrita << "Loaded style collection doesn't exist!";
        return;
    }

    KisPSDLayerStyleCollectionResourceSP collection = KisPSDLayerStyleCollectionResourceSP(new KisPSDLayerStyleCollectionResource(fileName));

    collection->load();

    KoResourceServer<KisPSDLayerStyleCollectionResource> *server = KisResourceServerProvider::instance()->layerStyleCollectionServer();
    collection->setFilename(server->saveLocation() + QDir::separator() + collection->name());
    server->addResource(collection);

    refillCollections();

    int index = ui.cmbStyleCollections->findText(collection->name());
    ui.cmbStyleCollections->setCurrentIndex(index);
    loadStyles(collection->name());
}

void StylesSelector::addNewStyle(KisPSDLayerStyleSP style)
{
    KoResourceServer<KisPSDLayerStyleCollectionResource> *server = KisResourceServerProvider::instance()->layerStyleCollectionServer();

    // NOTE: not translatable, since it is a key!
    const QString customName = "CustomStyles.asl";
    const QString saveLocation = server->saveLocation();
    const QString fullFilename = saveLocation + customName;

    KoResourceSP resource = server->resourceByName(customName);
    KisPSDLayerStyleCollectionResourceSP collection;

    if (!resource) {
        collection = KisPSDLayerStyleCollectionResourceSP(new KisPSDLayerStyleCollectionResource(""));
        collection->setName(customName);
        collection->setFilename(fullFilename);

        KisPSDLayerStyleCollectionResource::StylesVector vector;
        vector << style;
        collection->setLayerStyles(vector);

        server->addResource(collection);
    }
    else {
        collection = resource.dynamicCast<KisPSDLayerStyleCollectionResource>();

        KisPSDLayerStyleCollectionResource::StylesVector vector;
        vector = collection->layerStyles();
        vector << style;
        collection->setLayerStyles(vector);
        collection->save();
    }

    refillCollections();

    // select in gui

    int index = ui.cmbStyleCollections->findText(customName);
    KIS_ASSERT_RECOVER_RETURN(index >= 0);
    ui.cmbStyleCollections->setCurrentIndex(index);

    loadStyles(customName);

    notifyExternalStyleChanged(style->name(), style->uuid());
}

/********************************************************************/
/***** Bevel and Emboss *********************************************/
/********************************************************************/

BevelAndEmboss::BevelAndEmboss(Contour *contour, Texture *texture, QWidget *parent)
    : QWidget(parent)
    , m_contour(contour)
    , m_texture(texture)
{
    ui.setupUi(this);

    // Structure
    ui.intDepth->setRange(0, 100);
    ui.intDepth->setSuffix(i18n(" %"));

    ui.intSize->setRange(0, 250);
    ui.intSize->setSuffix(i18n(" px"));

    ui.intSoften->setRange(0, 18);
    ui.intSoften->setSuffix(i18n(" px"));

    connect(ui.cmbStyle, SIGNAL(currentIndexChanged(int)), SIGNAL(configChanged()));
    connect(ui.cmbTechnique, SIGNAL(currentIndexChanged(int)), SIGNAL(configChanged()));
    connect(ui.intDepth, SIGNAL(valueChanged(int)), SIGNAL(configChanged()));
    connect(ui.cmbDirection, SIGNAL(currentIndexChanged(int)), SIGNAL(configChanged()));
    connect(ui.intSize, SIGNAL(valueChanged(int)), SIGNAL(configChanged()));
    connect(ui.intSoften, SIGNAL(valueChanged(int)), SIGNAL(configChanged()));

    // Shading
    ui.intOpacity->setRange(0, 100);
    ui.intOpacity->setSuffix(i18n(" %"));

    ui.intOpacity2->setRange(0, 100);
    ui.intOpacity2->setSuffix(i18n(" %"));

    ui.angleSelector->enableGlobalLight(true);
    connect(ui.angleSelector, SIGNAL(globalAngleChanged(int)), SIGNAL(globalAngleChanged(int)));
    connect(ui.angleSelector, SIGNAL(configChanged()), SIGNAL(configChanged()));

    connect(ui.intAltitude, SIGNAL(valueChanged(int)), SIGNAL(configChanged()));
    connect(ui.cmbContour, SIGNAL(currentIndexChanged(int)), SIGNAL(configChanged()));
    connect(ui.chkAntiAliased, SIGNAL(toggled(bool)), SIGNAL(configChanged()));
    connect(ui.cmbHighlightMode, SIGNAL(currentIndexChanged(int)), SIGNAL(configChanged()));
    connect(ui.bnHighlightColor, SIGNAL(changed(KoColor)), SIGNAL(configChanged()));
    connect(ui.intOpacity, SIGNAL(valueChanged(int)), SIGNAL(configChanged()));
    connect(ui.cmbShadowMode, SIGNAL(currentIndexChanged(int)), SIGNAL(configChanged()));
    connect(ui.bnShadowColor, SIGNAL(changed(KoColor)), SIGNAL(configChanged()));
    connect(ui.intOpacity2, SIGNAL(valueChanged(int)), SIGNAL(configChanged()));

    // Contour
    m_contour->ui.intRange->setRange(1, 100);
    m_contour->ui.intRange->setSuffix(i18n(" %"));

    connect(m_contour->ui.cmbContour, SIGNAL(currentIndexChanged(int)), SIGNAL(configChanged()));
    connect(m_contour->ui.chkAntiAliased, SIGNAL(toggled(bool)), SIGNAL(configChanged()));
    connect(m_contour->ui.intRange, SIGNAL(valueChanged(int)), SIGNAL(configChanged()));

    // Texture
    m_texture->ui.intScale->setRange(0, 100);
    m_texture->ui.intScale->setSuffix(i18n(" %"));

    m_texture->ui.intDepth->setRange(-1000, 1000);
    m_texture->ui.intDepth->setSuffix(i18n(" %"));

    connect(m_texture->ui.patternChooser, SIGNAL(resourceSelected(KoResourceSP )), SIGNAL(configChanged()));
    connect(m_texture->ui.intScale, SIGNAL(valueChanged(int)), SIGNAL(configChanged()));
    connect(m_texture->ui.intDepth, SIGNAL(valueChanged(int)), SIGNAL(configChanged()));
    connect(m_texture->ui.chkInvert, SIGNAL(toggled(bool)), SIGNAL(configChanged()));
    connect(m_texture->ui.chkLinkWithLayer, SIGNAL(toggled(bool)), SIGNAL(configChanged()));
}

void BevelAndEmboss::setBevelAndEmboss(const psd_layer_effects_bevel_emboss *bevelAndEmboss)
{
    ui.cmbStyle->setCurrentIndex((int)bevelAndEmboss->style());
    ui.cmbTechnique->setCurrentIndex((int)bevelAndEmboss->technique());
    ui.intDepth->setValue(bevelAndEmboss->depth());
    ui.cmbDirection->setCurrentIndex((int)bevelAndEmboss->direction());
    ui.intSize->setValue(bevelAndEmboss->size());
    ui.intSoften->setValue(bevelAndEmboss->soften());

    ui.angleSelector->setValue(bevelAndEmboss->angle());
    ui.angleSelector->setUseGlobalLight(bevelAndEmboss->useGlobalLight());

    ui.intAltitude->setValue(bevelAndEmboss->altitude());
    // FIXME: curve editing
    // ui.cmbContour;
    ui.chkAntiAliased->setChecked(bevelAndEmboss->glossAntiAliased());
    ui.cmbHighlightMode->selectCompositeOp(KoID(bevelAndEmboss->highlightBlendMode()));
    KoColor highlightshadow(KoColorSpaceRegistry::instance()->rgb8());
    highlightshadow.fromQColor(bevelAndEmboss->highlightColor());
    ui.bnHighlightColor->setColor(highlightshadow);
    ui.intOpacity->setValue(bevelAndEmboss->highlightOpacity());
    ui.cmbShadowMode->selectCompositeOp(KoID(bevelAndEmboss->shadowBlendMode()));
    highlightshadow.fromQColor(bevelAndEmboss->shadowColor());
    ui.bnShadowColor->setColor(highlightshadow);
    ui.intOpacity2->setValue(bevelAndEmboss->shadowOpacity());

    // FIXME: curve editing
    // m_contour->ui.cmbContour;
    m_contour->ui.chkAntiAliased->setChecked(bevelAndEmboss->antiAliased());
    m_contour->ui.intRange->setValue(bevelAndEmboss->contourRange());

    m_texture->ui.patternChooser->setCurrentPattern(bevelAndEmboss->texturePattern());
    m_texture->ui.intScale->setValue(bevelAndEmboss->textureScale());
    m_texture->ui.intDepth->setValue(bevelAndEmboss->textureDepth());
    m_texture->ui.chkInvert->setChecked(bevelAndEmboss->textureInvert());
    m_texture->ui.chkLinkWithLayer->setChecked(bevelAndEmboss->textureAlignWithLayer());
}

void BevelAndEmboss::fetchBevelAndEmboss(psd_layer_effects_bevel_emboss *bevelAndEmboss) const
{
    bevelAndEmboss->setStyle((psd_bevel_style)ui.cmbStyle->currentIndex());
    bevelAndEmboss->setTechnique((psd_technique_type)ui.cmbTechnique->currentIndex());
    bevelAndEmboss->setDepth(ui.intDepth->value());
    bevelAndEmboss->setDirection((psd_direction)ui.cmbDirection->currentIndex());
    bevelAndEmboss->setSize(ui.intSize->value());
    bevelAndEmboss->setSoften(ui.intSoften->value());

    bevelAndEmboss->setAngle(ui.angleSelector->value());
    bevelAndEmboss->setUseGlobalLight(ui.angleSelector->useGlobalLight());
    bevelAndEmboss->setAltitude(ui.intAltitude->value());
    bevelAndEmboss->setGlossAntiAliased(ui.chkAntiAliased->isChecked());
    bevelAndEmboss->setHighlightBlendMode(ui.cmbHighlightMode->selectedCompositeOp().id());
    bevelAndEmboss->setHighlightColor(ui.bnHighlightColor->color().toQColor());
    bevelAndEmboss->setHighlightOpacity(ui.intOpacity->value());
    bevelAndEmboss->setShadowBlendMode(ui.cmbShadowMode->selectedCompositeOp().id());
    bevelAndEmboss->setShadowColor(ui.bnShadowColor->color().toQColor());
    bevelAndEmboss->setShadowOpacity(ui.intOpacity2->value());

    // FIXME: curve editing
    bevelAndEmboss->setAntiAliased(m_contour->ui.chkAntiAliased->isChecked());
    bevelAndEmboss->setContourRange(m_contour->ui.intRange->value());

    bevelAndEmboss->setTexturePattern(m_texture->ui.patternChooser->currentResource().staticCast<KoPattern>());
    bevelAndEmboss->setTextureScale(m_texture->ui.intScale->value());
    bevelAndEmboss->setTextureDepth(m_texture->ui.intDepth->value());
    bevelAndEmboss->setTextureInvert(m_texture->ui.chkInvert->isChecked());
    bevelAndEmboss->setTextureAlignWithLayer(m_texture->ui.chkLinkWithLayer->isChecked());
}


/********************************************************************/
/***** Texture          *********************************************/
/********************************************************************/

Texture::Texture(QWidget *parent)
    : QWidget(parent)
{
    ui.setupUi(this);
}

/********************************************************************/
/***** Contour          *********************************************/
/********************************************************************/

Contour::Contour(QWidget *parent)
    : QWidget(parent)
{
    ui.setupUi(this);
}


/********************************************************************/
/***** Blending Options *********************************************/
/********************************************************************/

BlendingOptions::BlendingOptions(QWidget *parent)
    : QWidget(parent)
{
    ui.setupUi(this);

    // FIXME: Blend options are not implemented yet
    ui.grpBlendingOptions->setTitle(QString("%1 (%2)").arg(ui.grpBlendingOptions->title()).arg(i18n("Not Implemented Yet")));
    ui.grpBlendingOptions->setEnabled(false);

}


/********************************************************************/
/***** Color Overlay    *********************************************/
/********************************************************************/


ColorOverlay::ColorOverlay(QWidget *parent)
    : QWidget(parent)
{
    ui.setupUi(this);

    ui.intOpacity->setRange(0, 100);
    ui.intOpacity->setSuffix(i18n(" %"));

    connect(ui.cmbCompositeOp, SIGNAL(currentIndexChanged(int)), SIGNAL(configChanged()));
    connect(ui.intOpacity, SIGNAL(valueChanged(int)), SIGNAL(configChanged()));
    connect(ui.bnColor, SIGNAL(changed(KoColor)), SIGNAL(configChanged()));
}

void ColorOverlay::setColorOverlay(const psd_layer_effects_color_overlay *colorOverlay)
{
    ui.cmbCompositeOp->selectCompositeOp(KoID(colorOverlay->blendMode()));
    ui.intOpacity->setValue(colorOverlay->opacity());
    KoColor color(KoColorSpaceRegistry::instance()->rgb8());
    color.fromQColor(colorOverlay->color());
    ui.bnColor->setColor(color);
}

void ColorOverlay::fetchColorOverlay(psd_layer_effects_color_overlay *colorOverlay) const
{
    colorOverlay->setBlendMode(ui.cmbCompositeOp->selectedCompositeOp().id());
    colorOverlay->setOpacity(ui.intOpacity->value());
    colorOverlay->setColor(ui.bnColor->color().toQColor());
}


/********************************************************************/
/***** Drop Shadow **************************************************/
/********************************************************************/

DropShadow::DropShadow(Mode mode, QWidget *parent)
    : QWidget(parent),
      m_mode(mode)
{
    ui.setupUi(this);

    ui.intOpacity->setRange(0, 100);
    ui.intOpacity->setSuffix(i18n(" %"));

    ui.intDistance->setRange(0, 500);
    ui.intDistance->setSuffix(i18n(" px"));
    ui.intDistance->setExponentRatio(3.0);

    ui.intSpread->setRange(0, 100);
    ui.intSpread->setSuffix(i18n(" %"));

    ui.intSize->setRange(0, 250);
    ui.intSize->setSuffix(i18n(" px"));

    ui.intNoise->setRange(0, 100);
    ui.intNoise->setSuffix(i18n(" %"));

    ui.angleSelector->enableGlobalLight(true);
    connect(ui.angleSelector, SIGNAL(globalAngleChanged(int)), SIGNAL(globalAngleChanged(int)));
    connect(ui.angleSelector, SIGNAL(configChanged()), SIGNAL(configChanged()));

    // connect everything to configChanged() signal
    connect(ui.cmbCompositeOp, SIGNAL(currentIndexChanged(int)), SIGNAL(configChanged()));
    connect(ui.intOpacity, SIGNAL(valueChanged(int)), SIGNAL(configChanged()));
    connect(ui.bnColor, SIGNAL(changed(KoColor)), SIGNAL(configChanged()));

    connect(ui.intDistance, SIGNAL(valueChanged(int)), SIGNAL(configChanged()));
    connect(ui.intSpread, SIGNAL(valueChanged(int)), SIGNAL(configChanged()));
    connect(ui.intSize, SIGNAL(valueChanged(int)), SIGNAL(configChanged()));

    connect(ui.cmbContour, SIGNAL(currentIndexChanged(int)), SIGNAL(configChanged()));
    connect(ui.chkAntiAliased, SIGNAL(toggled(bool)), SIGNAL(configChanged()));
    connect(ui.intNoise, SIGNAL(valueChanged(int)), SIGNAL(configChanged()));

    connect(ui.chkLayerKnocksOutDropShadow, SIGNAL(toggled(bool)), SIGNAL(configChanged()));

    if (m_mode == InnerShadowMode) {
        ui.chkLayerKnocksOutDropShadow->setVisible(false);
        ui.grpMain->setTitle(i18n("Inner Shadow"));
        ui.lblSpread->setText(i18n("Choke:"));
    }
}

void DropShadow::setShadow(const psd_layer_effects_shadow_common *shadow)
{
    ui.cmbCompositeOp->selectCompositeOp(KoID(shadow->blendMode()));
    ui.intOpacity->setValue(shadow->opacity());
    KoColor color(KoColorSpaceRegistry::instance()->rgb8());
    color.fromQColor(shadow->color());
    ui.bnColor->setColor(color);

    ui.angleSelector->setValue(shadow->angle());
    ui.angleSelector->setUseGlobalLight(shadow->useGlobalLight());

    ui.intDistance->setValue(shadow->distance());
    ui.intSpread->setValue(shadow->spread());
    ui.intSize->setValue(shadow->size());

    // FIXME: curve editing
    // ui.cmbContour;
    ui.chkAntiAliased->setChecked(shadow->antiAliased());

    ui.intNoise->setValue(shadow->noise());

    if (m_mode == DropShadowMode) {
        const psd_layer_effects_drop_shadow *realDropShadow = dynamic_cast<const psd_layer_effects_drop_shadow*>(shadow);
        KIS_ASSERT_RECOVER_NOOP(realDropShadow);

        ui.chkLayerKnocksOutDropShadow->setChecked(shadow->knocksOut());
    }
}

void DropShadow::fetchShadow(psd_layer_effects_shadow_common *shadow) const
{
    shadow->setBlendMode(ui.cmbCompositeOp->selectedCompositeOp().id());
    shadow->setOpacity(ui.intOpacity->value());
    shadow->setColor(ui.bnColor->color().toQColor());

    shadow->setAngle(ui.angleSelector->value());
    shadow->setUseGlobalLight(ui.angleSelector->useGlobalLight());

    shadow->setDistance(ui.intDistance->value());
    shadow->setSpread(ui.intSpread->value());
    shadow->setSize(ui.intSize->value());

    // FIXME: curve editing
    // ui.cmbContour;
    shadow->setAntiAliased(ui.chkAntiAliased->isChecked());
    shadow->setNoise(ui.intNoise->value());

    if (m_mode == DropShadowMode) {
        psd_layer_effects_drop_shadow *realDropShadow = dynamic_cast<psd_layer_effects_drop_shadow*>(shadow);
        KIS_ASSERT_RECOVER_NOOP(realDropShadow);

        realDropShadow->setKnocksOut(ui.chkLayerKnocksOutDropShadow->isChecked());
    }
}

class GradientPointerConverter
{
public:
    static KoAbstractGradientSP resourceToStyle(KoAbstractGradientSP gradient) {
        return gradient ? KoAbstractGradientSP(gradient->clone()) : KoAbstractGradientSP();
    }

    static KoAbstractGradientSP styleToResource(KoAbstractGradientSP gradient) {
        if (!gradient) return 0;

        KoResourceServer<KoAbstractGradient> *server = KoResourceServerProvider::instance()->gradientServer();
        KoAbstractGradientSP resource = server->resourceByMD5(gradient->md5());

        if (!resource) {
            KoAbstractGradientSP clone = gradient->clone();
            clone->setName(findAvailableName(gradient->name()));
            server->addResource(clone, false);
            resource = clone;
        }

        return resource;
    }

private:
    static QString findAvailableName(const QString &name) {
        KoResourceServer<KoAbstractGradient> *server = KoResourceServerProvider::instance()->gradientServer();
        QString newName = name;
        int i = 0;

        while (server->resourceByName(newName)) {
            newName = QString("%1%2").arg(name).arg(i++);
        }

        return newName;
    }
};

/********************************************************************/
/***** Gradient Overlay *********************************************/
/********************************************************************/

GradientOverlay::GradientOverlay(KisCanvasResourceProvider *resourceProvider, QWidget *parent)
    : QWidget(parent),
      m_resourceProvider(resourceProvider)
{
    ui.setupUi(this);

    ui.intOpacity->setRange(0, 100);
    ui.intOpacity->setSuffix(i18n(" %"));

    ui.intScale->setRange(0, 100);
    ui.intScale->setSuffix(i18n(" %"));

    connect(ui.angleSelector, SIGNAL(configChanged()), SIGNAL(configChanged()));

    connect(ui.cmbCompositeOp, SIGNAL(currentIndexChanged(int)), SIGNAL(configChanged()));
    connect(ui.intOpacity, SIGNAL(valueChanged(int)), SIGNAL(configChanged()));
    connect(ui.cmbGradient, SIGNAL(gradientChanged(KoAbstractGradient*)), SIGNAL(configChanged()));
    connect(ui.chkReverse, SIGNAL(toggled(bool)), SIGNAL(configChanged()));
    connect(ui.cmbStyle, SIGNAL(currentIndexChanged(int)), SIGNAL(configChanged()));
    connect(ui.chkAlignWithLayer, SIGNAL(toggled(bool)), SIGNAL(configChanged()));
    connect(ui.intScale, SIGNAL(valueChanged(int)), SIGNAL(configChanged()));
}

void GradientOverlay::setGradientOverlay(const psd_layer_effects_gradient_overlay *config)
{
    ui.cmbCompositeOp->selectCompositeOp(KoID(config->blendMode()));
    ui.intOpacity->setValue(config->opacity());

    KoAbstractGradientSP gradient = fetchGradientLazy(GradientPointerConverter::styleToResource(config->gradient()), m_resourceProvider);

    if (gradient) {
        ui.cmbGradient->setGradient(gradient);
    }

    ui.chkReverse->setChecked(config->reverse());
    ui.cmbStyle->setCurrentIndex((int)config->style());
    ui.chkAlignWithLayer->setCheckable(config->alignWithLayer());
    ui.angleSelector->setValue(config->angle());
    ui.intScale->setValue(config->scale());
}

void GradientOverlay::fetchGradientOverlay(psd_layer_effects_gradient_overlay *config) const
{
    config->setBlendMode(ui.cmbCompositeOp->selectedCompositeOp().id());
    config->setOpacity(ui.intOpacity->value());
    config->setGradient(GradientPointerConverter::resourceToStyle(ui.cmbGradient->gradient()));
    config->setReverse(ui.chkReverse->isChecked());
    config->setStyle((psd_gradient_style)ui.cmbStyle->currentIndex());
    config->setAlignWithLayer(ui.chkAlignWithLayer->isChecked());
    config->setAngle(ui.angleSelector->value());
    config->setScale(ui.intScale->value());
}


/********************************************************************/
/***** Innner Glow      *********************************************/
/********************************************************************/

InnerGlow::InnerGlow(Mode mode, KisCanvasResourceProvider *resourceProvider, QWidget *parent)
    : QWidget(parent),
      m_mode(mode),
      m_resourceProvider(resourceProvider)
{
    ui.setupUi(this);

    ui.intOpacity->setRange(0, 100);
    ui.intOpacity->setSuffix(i18n(" %"));

    ui.intNoise->setRange(0, 100);
    ui.intNoise->setSuffix(i18n(" %"));

    ui.intChoke->setRange(0, 100);
    ui.intChoke->setSuffix(i18n(" %"));

    ui.intSize->setRange(0, 250);
    ui.intSize->setSuffix(i18n(" px"));

    ui.intRange->setRange(1, 100);
    ui.intRange->setSuffix(i18n(" %"));

    ui.intJitter->setRange(0, 100);
    ui.intJitter->setSuffix(i18n(" %"));

    connect(ui.cmbCompositeOp, SIGNAL(currentIndexChanged(int)), SIGNAL(configChanged()));
    connect(ui.intOpacity, SIGNAL(valueChanged(int)), SIGNAL(configChanged()));
    connect(ui.intNoise, SIGNAL(valueChanged(int)), SIGNAL(configChanged()));

    connect(ui.radioColor, SIGNAL(toggled(bool)), SIGNAL(configChanged()));
    connect(ui.bnColor, SIGNAL(changed(KoColor)), SIGNAL(configChanged()));
    connect(ui.radioGradient, SIGNAL(toggled(bool)), SIGNAL(configChanged()));
    connect(ui.cmbGradient, SIGNAL(gradientChanged(KoAbstractGradient*)), SIGNAL(configChanged()));

    connect(ui.cmbTechnique, SIGNAL(currentIndexChanged(int)), SIGNAL(configChanged()));
    connect(ui.cmbSource, SIGNAL(currentIndexChanged(int)), SIGNAL(configChanged()));
    connect(ui.intChoke, SIGNAL(valueChanged(int)), SIGNAL(configChanged()));
    connect(ui.intSize, SIGNAL(valueChanged(int)), SIGNAL(configChanged()));

    connect(ui.cmbContour, SIGNAL(currentIndexChanged(int)), SIGNAL(configChanged()));
    connect(ui.chkAntiAliased, SIGNAL(toggled(bool)), SIGNAL(configChanged()));
    connect(ui.intRange, SIGNAL(valueChanged(int)), SIGNAL(configChanged()));
    connect(ui.intJitter, SIGNAL(valueChanged(int)), SIGNAL(configChanged()));

    if (m_mode == OuterGlowMode) {
        ui.cmbSource->hide();
        ui.lblSource->hide();
        ui.lblChoke->setText(i18nc("layer styles parameter", "Spread:"));
    }

}

void InnerGlow::setConfig(const psd_layer_effects_glow_common *config)
{
    ui.cmbCompositeOp->selectCompositeOp(KoID(config->blendMode()));
    ui.intOpacity->setValue(config->opacity());
    ui.intNoise->setValue(config->noise());

    ui.radioColor->setChecked(config->fillType() == psd_fill_solid_color);
    KoColor color(KoColorSpaceRegistry::instance()->rgb8());
    color.fromQColor(config->color());
    ui.bnColor->setColor(color);
    ui.radioGradient->setChecked(config->fillType() == psd_fill_gradient);

    KoAbstractGradientSP gradient = fetchGradientLazy(GradientPointerConverter::styleToResource(config->gradient()), m_resourceProvider);

    if (gradient) {
        ui.cmbGradient->setGradient(gradient);
    }

    ui.cmbTechnique->setCurrentIndex((int)config->technique());
    ui.intChoke->setValue(config->spread());
    ui.intSize->setValue(config->size());

    if (m_mode == InnerGlowMode) {
        const psd_layer_effects_inner_glow *iglow =
            dynamic_cast<const psd_layer_effects_inner_glow *>(config);
        KIS_ASSERT_RECOVER_RETURN(iglow);

        ui.cmbSource->setCurrentIndex(iglow->source() == psd_glow_edge);
    }

    // FIXME: Curve editing
    //ui.cmbContour;

    ui.chkAntiAliased->setChecked(config->antiAliased());
    ui.intRange->setValue(config->range());
    ui.intJitter->setValue(config->jitter());
}

void InnerGlow::fetchConfig(psd_layer_effects_glow_common *config) const
{
    config->setBlendMode(ui.cmbCompositeOp->selectedCompositeOp().id());
    config->setOpacity(ui.intOpacity->value());
    config->setNoise(ui.intNoise->value());

    if (ui.radioColor->isChecked()) {
        config->setFillType(psd_fill_solid_color);
    }
    else {
        config->setFillType(psd_fill_gradient);
    }

    config->setColor(ui.bnColor->color().toQColor());
    config->setGradient(GradientPointerConverter::resourceToStyle(ui.cmbGradient->gradient()));
    config->setTechnique((psd_technique_type)ui.cmbTechnique->currentIndex());
    config->setSpread(ui.intChoke->value());
    config->setSize(ui.intSize->value());

    if (m_mode == InnerGlowMode) {
        psd_layer_effects_inner_glow *iglow =
            dynamic_cast<psd_layer_effects_inner_glow *>(config);
        KIS_ASSERT_RECOVER_RETURN(iglow);

        iglow->setSource((psd_glow_source)ui.cmbSource->currentIndex());
    }

    // FIXME: Curve editing
    //ui.cmbContour;

    config->setAntiAliased(ui.chkAntiAliased->isChecked());
    config->setRange(ui.intRange->value());
    config->setJitter(ui.intJitter->value());
}


/********************************************************************/
/***** Pattern Overlay  *********************************************/
/********************************************************************/


PatternOverlay::PatternOverlay(QWidget *parent)
    : QWidget(parent)
{
    ui.setupUi(this);

    ui.intOpacity->setRange(0, 100);
    ui.intOpacity->setSuffix(i18n(" %"));

    ui.intScale->setRange(0, 100);
    ui.intScale->setSuffix(i18n(" %"));

    connect(ui.cmbCompositeOp, SIGNAL(currentIndexChanged(int)), SIGNAL(configChanged()));
    connect(ui.intOpacity, SIGNAL(valueChanged(int)), SIGNAL(configChanged()));
    connect(ui.patternChooser, SIGNAL(resourceSelected(KoResourceSP )), SIGNAL(configChanged()));
    connect(ui.chkLinkWithLayer, SIGNAL(toggled(bool)), SIGNAL(configChanged()));
    connect(ui.intScale, SIGNAL(valueChanged(int)), SIGNAL(configChanged()));
}

void PatternOverlay::setPatternOverlay(const psd_layer_effects_pattern_overlay *pattern)
{
    ui.cmbCompositeOp->selectCompositeOp(KoID(pattern->blendMode()));
    ui.intOpacity->setValue(pattern->opacity());
    ui.patternChooser->setCurrentPattern(pattern->pattern());
    ui.chkLinkWithLayer->setChecked(pattern->alignWithLayer());
    ui.intScale->setValue(pattern->scale());
}

void PatternOverlay::fetchPatternOverlay(psd_layer_effects_pattern_overlay *pattern) const
{
    pattern->setBlendMode(ui.cmbCompositeOp->selectedCompositeOp().id());
    pattern->setOpacity(ui.intOpacity->value());
    pattern->setPattern(ui.patternChooser->currentResource().staticCast<KoPattern>());
    pattern->setAlignWithLayer(ui.chkLinkWithLayer->isChecked());
    pattern->setScale(ui.intScale->value());
}

/********************************************************************/
/***** Satin            *********************************************/
/********************************************************************/


Satin::Satin(QWidget *parent)
    : QWidget(parent)
{
    ui.setupUi(this);

    ui.intOpacity->setRange(0, 100);
    ui.intOpacity->setSuffix(i18n(" %"));

    ui.intDistance->setRange(0, 250);
    ui.intDistance->setSuffix(i18n(" px"));

    ui.intSize->setRange(0, 250);
    ui.intSize->setSuffix(i18n(" px"));

    connect(ui.cmbCompositeOp, SIGNAL(currentIndexChanged(int)), SIGNAL(configChanged()));
    connect(ui.bnColor, SIGNAL(changed(KoColor)), SIGNAL(configChanged()));
    connect(ui.intOpacity, SIGNAL(valueChanged(int)), SIGNAL(configChanged()));

    connect(ui.angleSelector, SIGNAL(configChanged()), SIGNAL(configChanged()));
    connect(ui.intDistance, SIGNAL(valueChanged(int)), SIGNAL(configChanged()));
    connect(ui.intSize, SIGNAL(valueChanged(int)), SIGNAL(configChanged()));

    connect(ui.cmbContour, SIGNAL(currentIndexChanged(int)), SIGNAL(configChanged()));
    connect(ui.chkAntiAliased, SIGNAL(toggled(bool)), SIGNAL(configChanged()));
    connect(ui.chkInvert, SIGNAL(toggled(bool)), SIGNAL(configChanged()));

}

void Satin::setSatin(const psd_layer_effects_satin *satin)
{
    ui.cmbCompositeOp->selectCompositeOp(KoID(satin->blendMode()));
    KoColor color(KoColorSpaceRegistry::instance()->rgb8());
    color.fromQColor(satin->color());
    ui.bnColor->setColor(color);
    ui.intOpacity->setValue(satin->opacity());

    ui.angleSelector->setValue(satin->angle());

    ui.intDistance->setValue(satin->distance());
    ui.intSize->setValue(satin->size());

    // FIXME: Curve editing
    //ui.cmbContour;

    ui.chkAntiAliased->setChecked(satin->antiAliased());
    ui.chkInvert->setChecked(satin->invert());

}

void Satin::fetchSatin(psd_layer_effects_satin *satin) const
{
    satin->setBlendMode(ui.cmbCompositeOp->selectedCompositeOp().id());
    satin->setOpacity(ui.intOpacity->value());
    satin->setColor(ui.bnColor->color().toQColor());

    satin->setAngle(ui.angleSelector->value());

    satin->setDistance(ui.intDistance->value());
    satin->setSize(ui.intSize->value());

    // FIXME: curve editing
    // ui.cmbContour;
    satin->setAntiAliased(ui.chkAntiAliased->isChecked());
    satin->setInvert(ui.chkInvert->isChecked());
}

/********************************************************************/
/***** Stroke           *********************************************/
/********************************************************************/

Stroke::Stroke(KisCanvasResourceProvider *resourceProvider, QWidget *parent)
    : QWidget(parent),
      m_resourceProvider(resourceProvider)
{
    ui.setupUi(this);

    ui.intSize->setRange(0, 250);
    ui.intSize->setSuffix(i18n(" px"));

    ui.intOpacity->setRange(0, 100);
    ui.intOpacity->setSuffix(i18n(" %"));

    ui.intScale->setRange(0, 100);
    ui.intScale->setSuffix(i18n(" %"));

    ui.intScale_2->setRange(0, 100);
    ui.intScale_2->setSuffix(i18n(" %"));

    connect(ui.cmbFillType, SIGNAL(currentIndexChanged(int)), ui.fillStack, SLOT(setCurrentIndex(int)));

    connect(ui.intSize, SIGNAL(valueChanged(int)), SIGNAL(configChanged()));
    connect(ui.cmbPosition, SIGNAL(currentIndexChanged(int)), SIGNAL(configChanged()));
    connect(ui.cmbCompositeOp, SIGNAL(currentIndexChanged(int)), SIGNAL(configChanged()));
    connect(ui.intOpacity, SIGNAL(valueChanged(int)), SIGNAL(configChanged()));

    connect(ui.cmbFillType, SIGNAL(currentIndexChanged(int)), SIGNAL(configChanged()));

    connect(ui.bnColor, SIGNAL(changed(KoColor)), SIGNAL(configChanged()));

    connect(ui.cmbGradient, SIGNAL(gradientChanged(KoAbstractGradient*)), SIGNAL(configChanged()));
    connect(ui.chkReverse, SIGNAL(toggled(bool)), SIGNAL(configChanged()));
    connect(ui.cmbStyle, SIGNAL(currentIndexChanged(int)), SIGNAL(configChanged()));
    connect(ui.chkAlignWithLayer, SIGNAL(toggled(bool)), SIGNAL(configChanged()));
    connect(ui.intScale, SIGNAL(valueChanged(int)), SIGNAL(configChanged()));

<<<<<<< HEAD
    connect(ui.patternChooser, SIGNAL(resourceSelected(KoResourceSP )), SIGNAL(configChanged()));
=======
    connect(ui.angleSelector, SIGNAL(configChanged()), SIGNAL(configChanged()));

    connect(ui.patternChooser, SIGNAL(resourceSelected(KoResource*)), SIGNAL(configChanged()));
>>>>>>> cb8d3c97
    connect(ui.chkLinkWithLayer, SIGNAL(toggled(bool)), SIGNAL(configChanged()));
    connect(ui.intScale_2, SIGNAL(valueChanged(int)), SIGNAL(configChanged()));

    // cold initialization
    ui.fillStack->setCurrentIndex(ui.cmbFillType->currentIndex());
}

void Stroke::setStroke(const psd_layer_effects_stroke *stroke)
{
    ui.intSize->setValue(stroke->size());
    ui.cmbPosition->setCurrentIndex((int)stroke->position());
    ui.cmbCompositeOp->selectCompositeOp(KoID(stroke->blendMode()));
    ui.intOpacity->setValue(stroke->opacity());

    ui.cmbFillType->setCurrentIndex((int)stroke->fillType());
    KoColor color(KoColorSpaceRegistry::instance()->rgb8());
    color.fromQColor(stroke->color());
    ui.bnColor->setColor(color);

    KoAbstractGradientSP gradient = fetchGradientLazy(GradientPointerConverter::styleToResource(stroke->gradient()), m_resourceProvider);

    if (gradient) {
        ui.cmbGradient->setGradient(gradient);
    }

    ui.chkReverse->setChecked(stroke->antiAliased());
    ui.cmbStyle->setCurrentIndex((int)stroke->style());
    ui.chkAlignWithLayer->setCheckable(stroke->alignWithLayer());
    ui.angleSelector->setValue(stroke->angle());
    ui.intScale->setValue(stroke->scale());

    ui.patternChooser->setCurrentPattern(stroke->pattern());
    ui.chkLinkWithLayer->setChecked(stroke->alignWithLayer());
    ui.intScale_2->setValue(stroke->scale());
}

void Stroke::fetchStroke(psd_layer_effects_stroke *stroke) const
{
    stroke->setSize(ui.intSize->value());
    stroke->setPosition((psd_stroke_position)ui.cmbPosition->currentIndex());
    stroke->setBlendMode(ui.cmbCompositeOp->selectedCompositeOp().id());
    stroke->setOpacity(ui.intOpacity->value());

    stroke->setFillType((psd_fill_type)ui.cmbFillType->currentIndex());

    stroke->setColor(ui.bnColor->color().toQColor());

    stroke->setGradient(GradientPointerConverter::resourceToStyle(ui.cmbGradient->gradient()));
    stroke->setReverse(ui.chkReverse->isChecked());
    stroke->setStyle((psd_gradient_style)ui.cmbStyle->currentIndex());
    stroke->setAlignWithLayer(ui.chkAlignWithLayer->isChecked());
    stroke->setAngle(ui.angleSelector->value());
    stroke->setScale(ui.intScale->value());

    stroke->setPattern(ui.patternChooser->currentResource().staticCast<KoPattern>());
    stroke->setAlignWithLayer(ui.chkLinkWithLayer->isChecked());
    stroke->setScale(ui.intScale->value());
}<|MERGE_RESOLUTION|>--- conflicted
+++ resolved
@@ -47,12 +47,7 @@
 #include <KoFileDialog.h>
 
 
-<<<<<<< HEAD
-
 KoAbstractGradientSP fetchGradientLazy(KoAbstractGradientSP gradient,
-=======
-KoAbstractGradient* fetchGradientLazy(KoAbstractGradient *gradient,
->>>>>>> cb8d3c97
                                       KisCanvasResourceProvider *resourceProvider)
 {
     if (!gradient) {
@@ -1280,13 +1275,9 @@
     connect(ui.chkAlignWithLayer, SIGNAL(toggled(bool)), SIGNAL(configChanged()));
     connect(ui.intScale, SIGNAL(valueChanged(int)), SIGNAL(configChanged()));
 
-<<<<<<< HEAD
     connect(ui.patternChooser, SIGNAL(resourceSelected(KoResourceSP )), SIGNAL(configChanged()));
-=======
     connect(ui.angleSelector, SIGNAL(configChanged()), SIGNAL(configChanged()));
 
-    connect(ui.patternChooser, SIGNAL(resourceSelected(KoResource*)), SIGNAL(configChanged()));
->>>>>>> cb8d3c97
     connect(ui.chkLinkWithLayer, SIGNAL(toggled(bool)), SIGNAL(configChanged()));
     connect(ui.intScale_2, SIGNAL(valueChanged(int)), SIGNAL(configChanged()));
 

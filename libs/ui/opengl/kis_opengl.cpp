--- conflicted
+++ resolved
@@ -107,11 +107,6 @@
     supportsDeprecatedFunctions = (context.format().options() & QSurfaceFormat::DeprecatedFunctions);
     isOpenGLES = context.isOpenGLES();
 
-<<<<<<< HEAD
-    qDebug() << "     Version:" << glMajorVersion << "." << glMinorVersion;
-    qDebug() << "     Supports deprecated functions" << supportsDeprecatedFunctions;
-    qDebug() << "     is OpenGL ES:" << isOpenGLES;
-=======
     debugText.clear();
     QDebug debugOut(&debugText);
     debugOut << "OpenGL Info";
@@ -125,9 +120,9 @@
     debugOut << "\n     Version: " << glMajorVersion << "." << glMinorVersion;
     debugOut.resetFormat();
     debugOut << "\n     Supports deprecated functions" << supportsDeprecatedFunctions;
+    debugOut << "\n     is OpenGL ES:" << isOpenGLES;
 
     qDebug().noquote() << debugText;
->>>>>>> 281c44b3
 
     initialized = true;
 }

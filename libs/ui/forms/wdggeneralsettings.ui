<?xml version="1.0" encoding="UTF-8"?>
<ui version="4.0">
 <class>WdgGeneralSettings</class>
 <widget class="QWidget" name="WdgGeneralSettings">
  <property name="geometry">
   <rect>
    <x>0</x>
    <y>0</y>
    <width>552</width>
    <height>468</height>
   </rect>
  </property>
  <property name="sizePolicy">
   <sizepolicy hsizetype="Preferred" vsizetype="Minimum">
    <horstretch>0</horstretch>
    <verstretch>0</verstretch>
   </sizepolicy>
  </property>
  <property name="minimumSize">
   <size>
    <width>552</width>
    <height>295</height>
   </size>
  </property>
  <layout class="QGridLayout" name="gridLayout">
   <item row="0" column="0">
    <widget class="QTabWidget" name="tabWidget">
     <property name="currentIndex">
      <number>0</number>
     </property>
     <widget class="QWidget" name="tab">
      <attribute name="title">
       <string>Cursor</string>
      </attribute>
      <layout class="QGridLayout" name="gridLayout_2">
       <item row="1" column="0">
        <layout class="QFormLayout" name="formLayout_2">
         <property name="horizontalSpacing">
          <number>10</number>
         </property>
         <property name="verticalSpacing">
          <number>10</number>
         </property>
         <property name="leftMargin">
          <number>10</number>
         </property>
         <property name="topMargin">
          <number>10</number>
         </property>
         <property name="rightMargin">
          <number>10</number>
         </property>
         <property name="bottomMargin">
          <number>10</number>
         </property>
         <item row="0" column="0">
          <widget class="QLabel" name="textLabel1">
           <property name="sizePolicy">
            <sizepolicy hsizetype="Preferred" vsizetype="Preferred">
             <horstretch>0</horstretch>
             <verstretch>0</verstretch>
            </sizepolicy>
           </property>
           <property name="text">
            <string>Cursor Shape:</string>
           </property>
           <property name="alignment">
            <set>Qt::AlignRight|Qt::AlignTrailing|Qt::AlignVCenter</set>
           </property>
          </widget>
         </item>
         <item row="0" column="1">
          <widget class="QComboBox" name="m_cmbCursorShape"/>
         </item>
         <item row="1" column="0">
          <widget class="QLabel" name="textLabel1_2">
           <property name="sizePolicy">
            <sizepolicy hsizetype="Preferred" vsizetype="Preferred">
             <horstretch>0</horstretch>
             <verstretch>0</verstretch>
            </sizepolicy>
           </property>
           <property name="text">
            <string>Outline Shape:</string>
           </property>
           <property name="alignment">
            <set>Qt::AlignRight|Qt::AlignTrailing|Qt::AlignVCenter</set>
           </property>
          </widget>
         </item>
         <item row="1" column="1">
          <widget class="QComboBox" name="m_cmbOutlineShape"/>
         </item>
         <item row="2" column="1">
          <widget class="QGroupBox" name="groupBox">
           <property name="title">
            <string>While painting...</string>
           </property>
           <layout class="QVBoxLayout" name="verticalLayout_2">
            <property name="spacing">
             <number>3</number>
            </property>
            <property name="leftMargin">
             <number>9</number>
            </property>
            <property name="topMargin">
             <number>3</number>
            </property>
            <property name="bottomMargin">
             <number>3</number>
            </property>
            <item>
             <widget class="QCheckBox" name="m_showOutlinePainting">
              <property name="sizePolicy">
               <sizepolicy hsizetype="Minimum" vsizetype="Fixed">
                <horstretch>0</horstretch>
                <verstretch>0</verstretch>
               </sizepolicy>
              </property>
              <property name="minimumSize">
               <size>
                <width>200</width>
                <height>0</height>
               </size>
              </property>
              <property name="text">
               <string>Show outline</string>
              </property>
             </widget>
            </item>
            <item>
             <widget class="QCheckBox" name="m_changeBrushOutline">
              <property name="text">
               <string>Use effective outline size</string>
              </property>
             </widget>
            </item>
           </layout>
          </widget>
         </item>
         <item row="3" column="0">
          <widget class="QLabel" name="label_11">
           <property name="text">
            <string>Cursor Color:</string>
           </property>
          </widget>
         </item>
         <item row="3" column="1">
          <widget class="KisColorButton" name="cursorColorBtutton">
           <property name="maximumSize">
            <size>
             <width>48</width>
             <height>25</height>
            </size>
           </property>
           <property name="text">
            <string/>
           </property>
          </widget>
         </item>
        </layout>
       </item>
       <item row="2" column="0">
        <spacer name="verticalSpacer_3">
         <property name="orientation">
          <enum>Qt::Vertical</enum>
         </property>
         <property name="sizeHint" stdset="0">
          <size>
           <width>20</width>
           <height>40</height>
          </size>
         </property>
        </spacer>
       </item>
      </layout>
     </widget>
     <widget class="QWidget" name="tab_3">
      <attribute name="title">
       <string>Window</string>
      </attribute>
      <layout class="QFormLayout" name="formLayout">
       <item row="0" column="0">
        <widget class="QLabel" name="label_2">
         <property name="sizePolicy">
          <sizepolicy hsizetype="Minimum" vsizetype="Preferred">
           <horstretch>0</horstretch>
           <verstretch>0</verstretch>
          </sizepolicy>
         </property>
         <property name="text">
          <string>Multiple Document Mode:</string>
         </property>
         <property name="alignment">
          <set>Qt::AlignRight|Qt::AlignTrailing|Qt::AlignVCenter</set>
         </property>
        </widget>
       </item>
       <item row="0" column="1">
        <widget class="QComboBox" name="m_cmbMDIType">
         <property name="sizePolicy">
          <sizepolicy hsizetype="Fixed" vsizetype="Fixed">
           <horstretch>0</horstretch>
           <verstretch>0</verstretch>
          </sizepolicy>
         </property>
         <property name="currentIndex">
          <number>1</number>
         </property>
         <item>
          <property name="text">
           <string>Subwindows</string>
          </property>
         </item>
         <item>
          <property name="text">
           <string>Tabs</string>
          </property>
         </item>
        </widget>
       </item>
       <item row="1" column="0">
        <widget class="QLabel" name="label_5">
         <property name="text">
          <string>Background Image (overrides color):</string>
         </property>
        </widget>
       </item>
       <item row="1" column="1">
        <layout class="QHBoxLayout" name="horizontalLayout" stretch="0,0,0">
         <item>
          <widget class="QLabel" name="m_backgroundimage">
           <property name="minimumSize">
            <size>
             <width>200</width>
             <height>0</height>
            </size>
           </property>
           <property name="frameShape">
            <enum>QFrame::StyledPanel</enum>
           </property>
           <property name="frameShadow">
            <enum>QFrame::Sunken</enum>
           </property>
           <property name="text">
            <string/>
           </property>
          </widget>
         </item>
         <item>
          <widget class="QToolButton" name="m_bnFileName">
           <property name="text">
            <string>...</string>
           </property>
          </widget>
         </item>
         <item>
          <widget class="QPushButton" name="clearBgImageButton">
           <property name="sizePolicy">
            <sizepolicy hsizetype="Minimum" vsizetype="Fixed">
             <horstretch>0</horstretch>
             <verstretch>0</verstretch>
            </sizepolicy>
           </property>
           <property name="text">
            <string>Clear</string>
           </property>
          </widget>
         </item>
        </layout>
       </item>
       <item row="2" column="0">
        <widget class="QLabel" name="label_4">
         <property name="text">
          <string>Window Background:</string>
         </property>
         <property name="alignment">
          <set>Qt::AlignRight|Qt::AlignTrailing|Qt::AlignVCenter</set>
         </property>
        </widget>
       </item>
       <item row="2" column="1">
        <widget class="KisColorButton" name="m_mdiColor">
         <property name="sizePolicy">
          <sizepolicy hsizetype="Fixed" vsizetype="Fixed">
           <horstretch>0</horstretch>
           <verstretch>0</verstretch>
          </sizepolicy>
         </property>
         <property name="text">
          <string/>
         </property>
        </widget>
       </item>
       <item row="3" column="0" colspan="2">
        <spacer name="verticalSpacer_5">
         <property name="orientation">
          <enum>Qt::Vertical</enum>
         </property>
         <property name="sizeHint" stdset="0">
          <size>
           <width>0</width>
           <height>18</height>
          </size>
         </property>
        </spacer>
       </item>
       <item row="4" column="0">
        <widget class="QLabel" name="lbl_window_general">
         <property name="text">
          <string>General:</string>
         </property>
        </widget>
       </item>
       <item row="4" column="1">
        <widget class="QCheckBox" name="m_chkRubberBand">
         <property name="sizePolicy">
          <sizepolicy hsizetype="Preferred" vsizetype="Fixed">
           <horstretch>0</horstretch>
           <verstretch>0</verstretch>
          </sizepolicy>
         </property>
         <property name="text">
          <string>Don't show contents when moving sub-windows</string>
         </property>
        </widget>
       </item>
       <item row="5" column="1">
        <widget class="QCheckBox" name="m_chkCanvasMessages">
         <property name="text">
          <string>Show on-canvas popup messages</string>
         </property>
        </widget>
       </item>
       <item row="6" column="1">
        <widget class="QCheckBox" name="m_chkHiDPI">
         <property name="text">
          <string>Enable Hi-DPI support</string>
         </property>
        </widget>
       </item>
       <item row="7" column="1">
        <widget class="QCheckBox" name="m_chkSingleApplication">
         <property name="text">
          <string>Allow only one instance of Krita</string>
         </property>
        </widget>
       </item>
       <item row="8" column="0" colspan="2">
        <spacer name="verticalSpacer">
         <property name="orientation">
          <enum>Qt::Vertical</enum>
         </property>
         <property name="sizeHint" stdset="0">
          <size>
           <width>20</width>
           <height>40</height>
          </size>
         </property>
        </spacer>
       </item>
      </layout>
     </widget>
     <widget class="QWidget" name="Tools">
      <attribute name="title">
       <string>Tools</string>
      </attribute>
      <layout class="QVBoxLayout" name="verticalLayout">
       <item>
        <widget class="QGroupBox" name="groupBox_4">
         <property name="title">
          <string>Tool Options Location (needs restart)</string>
         </property>
         <layout class="QVBoxLayout" name="verticalLayout_3">
          <item>
           <widget class="QRadioButton" name="m_radioToolOptionsInDocker">
            <property name="text">
             <string>In Doc&amp;ker</string>
            </property>
           </widget>
          </item>
          <item>
           <widget class="QRadioButton" name="m_radioToolOptionsInToolbar">
            <property name="text">
             <string>I&amp;n Toolbar</string>
            </property>
            <property name="checked">
             <bool>true</bool>
            </property>
           </widget>
          </item>
         </layout>
        </widget>
       </item>
       <item>
        <layout class="QFormLayout" name="formLayout_4">
         <item row="0" column="0">
          <widget class="QLabel" name="lblFlowMode">
           <property name="text">
            <string>Brush Flow Mode (needs restart):</string>
           </property>
          </widget>
         </item>
         <item row="0" column="1">
          <widget class="QComboBox" name="cmbFlowMode">
           <item>
            <property name="text">
             <string>Creamy (Krita 4.2+)</string>
            </property>
           </item>
           <item>
            <property name="text">
             <string>Hard (Krita 4.1 and earlier versions)</string>
            </property>
           </item>
          </widget>
         </item>
        </layout>
       </item>
       <item>
        <widget class="QCheckBox" name="m_chkSwitchSelectionCtrlAlt">
         <property name="text">
          <string>Switch Control/Alt Selection Modifiers</string>
         </property>
        </widget>
       </item>
       <item>
        <widget class="QCheckBox" name="chkEnableTouch">
         <property name="text">
          <string>Enable Touch Painting</string>
         </property>
        </widget>
       </item>
       <item>
        <widget class="QCheckBox" name="chkEnableTranformToolAfterPaste">
         <property name="text">
          <string>Activate transform tool after pasting</string>
         </property>
        </widget>
       </item>
       <item>
        <widget class="QGroupBox" name="m_groupBoxKineticScrollingSettings">
         <property name="title">
          <string>Kinetic Scrolling (needs restart)</string>
         </property>
         <property name="checkable">
          <bool>true</bool>
         </property>
         <property name="checked">
          <bool>true</bool>
         </property>
         <layout class="QVBoxLayout" name="verticalLayoutKineticScrollingSettings">
          <item>
           <widget class="QComboBox" name="m_cmbKineticScrollingGesture"/>
          </item>
          <item>
           <layout class="QHBoxLayout" name="horizontalLayoutKineticScrollingSensitivity">
            <item>
             <widget class="QLabel" name="labelKineticScrollingSensitivity">
              <property name="text">
               <string>Sensitivity:</string>
              </property>
             </widget>
            </item>
            <item>
             <widget class="KisSliderSpinBox" name="m_kineticScrollingSensitivitySlider" native="true"/>
            </item>
           </layout>
          </item>
          <item>
           <widget class="QCheckBox" name="m_chkKineticScrollingHideScrollbars">
            <property name="text">
             <string>Hide Scrollbars</string>
            </property>
            <property name="checked">
             <bool>false</bool>
            </property>
           </widget>
          </item>
         </layout>
        </widget>
       </item>
       <item>
        <spacer name="verticalSpacer_2">
         <property name="orientation">
          <enum>Qt::Vertical</enum>
         </property>
         <property name="sizeHint" stdset="0">
          <size>
           <width>250</width>
           <height>71</height>
          </size>
         </property>
        </spacer>
       </item>
      </layout>
     </widget>
     <widget class="QWidget" name="tab_2">
      <attribute name="title">
<<<<<<< HEAD
       <string>&amp;Resources</string>
      </attribute>
      <layout class="QFormLayout" name="formLayout_4">
       <item row="0" column="0">
        <widget class="QLabel" name="label_13">
         <property name="text">
          <string>Cache location:</string>
         </property>
        </widget>
       </item>
       <item row="0" column="1">
        <widget class="KisFileNameRequester" name="m_urlCacheDbLocation" native="true"/>
       </item>
       <item row="1" column="0">
        <widget class="QLabel" name="label_14">
         <property name="text">
          <string>Resource Folder:</string>
         </property>
        </widget>
       </item>
       <item row="1" column="1">
        <widget class="KisFileNameRequester" name="m_urlResourceFolder" native="true"/>
=======
       <string>File Handling</string>
      </attribute>
      <layout class="QVBoxLayout" name="verticalLayout_4">
       <item>
        <widget class="QGroupBox" name="m_autosaveCheckBox">
         <property name="title">
          <string>Enable Autosaving</string>
         </property>
         <property name="checkable">
          <bool>true</bool>
         </property>
         <layout class="QFormLayout" name="formLayout_6">
          <item row="0" column="0">
           <widget class="QLabel" name="label_6">
            <property name="text">
             <string>Autosave Interval:</string>
            </property>
           </widget>
          </item>
          <item row="0" column="1">
           <widget class="KisIntParseSpinBox" name="m_autosaveSpinBox">
            <property name="sizePolicy">
             <sizepolicy hsizetype="Fixed" vsizetype="Fixed">
              <horstretch>0</horstretch>
              <verstretch>0</verstretch>
             </sizepolicy>
            </property>
            <property name="minimumSize">
             <size>
              <width>75</width>
              <height>0</height>
             </size>
            </property>
            <property name="suffix">
             <string comment="Suffix: “Every x min”"> min</string>
            </property>
            <property name="prefix">
             <string comment="Prefix: “Every x min”">Every </string>
            </property>
            <property name="minimum">
             <number>1</number>
            </property>
            <property name="maximum">
             <number>1440</number>
            </property>
            <property name="singleStep">
             <number>5</number>
            </property>
            <property name="value">
             <number>15</number>
            </property>
           </widget>
          </item>
          <item row="1" column="1">
           <widget class="QCheckBox" name="chkHideAutosaveFiles">
            <property name="text">
             <string>Unnamed autosave files are hidden by default</string>
            </property>
            <property name="checked">
             <bool>true</bool>
            </property>
           </widget>
          </item>
         </layout>
        </widget>
       </item>
       <item>
        <widget class="QGroupBox" name="m_backupFileCheckBox">
         <property name="title">
          <string>Create a Backup File on Saving</string>
         </property>
         <property name="checkable">
          <bool>true</bool>
         </property>
         <layout class="QFormLayout" name="formLayout_5">
          <item row="0" column="0">
           <widget class="QLabel" name="label_13">
            <property name="text">
             <string>Backup File Location</string>
            </property>
           </widget>
          </item>
          <item row="0" column="1">
           <widget class="QComboBox" name="cmbBackupFileLocation">
            <item>
             <property name="text">
              <string>Same Folder as Original File</string>
             </property>
            </item>
            <item>
             <property name="text">
              <string>User Folder</string>
             </property>
            </item>
            <item>
             <property name="text">
              <string>Temporary File Location</string>
             </property>
            </item>
           </widget>
          </item>
          <item row="1" column="0">
           <widget class="QLabel" name="label_8">
            <property name="text">
             <string>Backup File Suffix:</string>
            </property>
           </widget>
          </item>
          <item row="1" column="1">
           <widget class="QLineEdit" name="txtBackupFileSuffix">
            <property name="text">
             <string>~</string>
            </property>
            <property name="maxLength">
             <number>10</number>
            </property>
           </widget>
          </item>
          <item row="3" column="0">
           <widget class="QLabel" name="label_7">
            <property name="text">
             <string>Number of Backup Files Kept:</string>
            </property>
           </widget>
          </item>
          <item row="3" column="1">
           <widget class="QSpinBox" name="intNumBackupFiles">
            <property name="minimum">
             <number>1</number>
            </property>
            <property name="value">
             <number>1</number>
            </property>
           </widget>
          </item>
         </layout>
        </widget>
       </item>
       <item>
        <widget class="QGroupBox" name="groupBox_2">
         <property name="title">
          <string>Kra File Compression</string>
         </property>
         <layout class="QGridLayout" name="gridLayout_3">
          <item row="0" column="0">
           <widget class="QCheckBox" name="m_chkCompressKra">
            <property name="text">
             <string>Compress .kra files more (slows loading/saving)</string>
            </property>
           </widget>
          </item>
          <item row="1" column="0">
           <widget class="QCheckBox" name="chkZip64">
            <property name="toolTip">
             <string>&lt;html&gt;&lt;head/&gt;&lt;body&gt;&lt;p&gt;Only use this option for &lt;span style=&quot; font-weight:600;&quot;&gt;very&lt;/span&gt; large files: larger than 4 GiB on disk.&lt;/p&gt;&lt;/body&gt;&lt;/html&gt;</string>
            </property>
            <property name="text">
             <string>Use Zip64 (for very large files: cannot be opened in versions of Krita older than 4.2.0)</string>
            </property>
           </widget>
          </item>
         </layout>
        </widget>
       </item>
       <item>
        <spacer name="verticalSpacer_6">
         <property name="orientation">
          <enum>Qt::Vertical</enum>
         </property>
         <property name="sizeHint" stdset="0">
          <size>
           <width>20</width>
           <height>40</height>
          </size>
         </property>
        </spacer>
>>>>>>> 71833be3
       </item>
      </layout>
     </widget>
     <widget class="QWidget" name="Miscellaneous">
      <attribute name="title">
       <string>Miscellaneous</string>
      </attribute>
      <layout class="QFormLayout" name="formLayout_3">
       <item row="0" column="0">
        <widget class="QLabel" name="label_12">
         <property name="sizePolicy">
          <sizepolicy hsizetype="Minimum" vsizetype="Preferred">
           <horstretch>0</horstretch>
           <verstretch>0</verstretch>
          </sizepolicy>
         </property>
         <property name="text">
          <string>When Krita starts:</string>
         </property>
         <property name="alignment">
          <set>Qt::AlignRight|Qt::AlignTrailing|Qt::AlignVCenter</set>
         </property>
        </widget>
       </item>
       <item row="0" column="1">
        <widget class="QComboBox" name="cmbStartupSession">
         <property name="sizePolicy">
          <sizepolicy hsizetype="MinimumExpanding" vsizetype="Fixed">
           <horstretch>0</horstretch>
           <verstretch>0</verstretch>
          </sizepolicy>
         </property>
        </widget>
       </item>
       <item row="3" column="1">
        <widget class="QCheckBox" name="m_chkConvertOnImport">
         <property name="text">
          <string>On importing images as layers, convert to the image colorspace</string>
         </property>
        </widget>
       </item>
       <item row="5" column="0">
        <widget class="QLabel" name="label">
         <property name="sizePolicy">
          <sizepolicy hsizetype="Minimum" vsizetype="Preferred">
           <horstretch>0</horstretch>
           <verstretch>0</verstretch>
          </sizepolicy>
         </property>
         <property name="text">
          <string>Undo stack size:</string>
         </property>
         <property name="alignment">
          <set>Qt::AlignRight|Qt::AlignTrailing|Qt::AlignVCenter</set>
         </property>
        </widget>
       </item>
       <item row="5" column="1">
        <widget class="KisIntParseSpinBox" name="m_undoStackSize">
         <property name="sizePolicy">
          <sizepolicy hsizetype="Fixed" vsizetype="Fixed">
           <horstretch>0</horstretch>
           <verstretch>0</verstretch>
          </sizepolicy>
         </property>
         <property name="minimumSize">
          <size>
           <width>75</width>
           <height>0</height>
          </size>
         </property>
         <property name="minimum">
          <number>0</number>
         </property>
         <property name="maximum">
          <number>1000</number>
         </property>
         <property name="singleStep">
          <number>5</number>
         </property>
         <property name="value">
          <number>30</number>
         </property>
        </widget>
       </item>
       <item row="6" column="0">
        <widget class="QLabel" name="label_3">
         <property name="sizePolicy">
          <sizepolicy hsizetype="Minimum" vsizetype="Preferred">
           <horstretch>0</horstretch>
           <verstretch>0</verstretch>
          </sizepolicy>
         </property>
         <property name="text">
          <string>Number of Palette Presets:</string>
         </property>
         <property name="alignment">
          <set>Qt::AlignRight|Qt::AlignTrailing|Qt::AlignVCenter</set>
         </property>
        </widget>
       </item>
       <item row="6" column="1">
        <widget class="KisIntParseSpinBox" name="m_favoritePresetsSpinBox">
         <property name="sizePolicy">
          <sizepolicy hsizetype="Fixed" vsizetype="Fixed">
           <horstretch>0</horstretch>
           <verstretch>0</verstretch>
          </sizepolicy>
         </property>
         <property name="minimumSize">
          <size>
           <width>75</width>
           <height>0</height>
          </size>
         </property>
         <property name="minimum">
          <number>10</number>
         </property>
         <property name="maximum">
          <number>30</number>
         </property>
        </widget>
       </item>
       <item row="8" column="1">
        <widget class="QCheckBox" name="chkShowRootLayer">
         <property name="text">
          <string>Show root layer</string>
         </property>
        </widget>
       </item>
       <item row="9" column="1">
        <widget class="QCheckBox" name="chkUsageLogging">
         <property name="text">
          <string>Enable Logging for bug reports</string>
         </property>
         <property name="checked">
          <bool>true</bool>
         </property>
        </widget>
       </item>
       <item row="10" column="1">
        <widget class="QCheckBox" name="m_chkNativeFileDialog">
         <property name="toolTip">
          <string>Warning: if you enable this setting and the file dialogs do weird stuff, do not report a bug.</string>
         </property>
         <property name="text">
          <string>Enable native file dialogs (warning: may not work correctly on some systems)</string>
         </property>
        </widget>
       </item>
       <item row="12" column="0">
        <widget class="QLabel" name="label_9">
         <property name="text">
          <string>Maximum brush size:</string>
         </property>
        </widget>
       </item>
       <item row="12" column="1">
        <layout class="QHBoxLayout" name="horizontalLayout_2">
         <item>
          <widget class="QSpinBox" name="intMaxBrushSize">
           <property name="sizePolicy">
            <sizepolicy hsizetype="Fixed" vsizetype="Fixed">
             <horstretch>0</horstretch>
             <verstretch>0</verstretch>
            </sizepolicy>
           </property>
           <property name="toolTip">
            <string>The maximum diameter of a brush in pixels.</string>
           </property>
           <property name="suffix">
            <string comment="pixel">px</string>
           </property>
           <property name="minimum">
            <number>100</number>
           </property>
           <property name="maximum">
            <number>10000</number>
           </property>
           <property name="value">
            <number>1000</number>
           </property>
          </widget>
         </item>
         <item>
          <widget class="QLabel" name="label_10">
           <property name="text">
            <string>(Needs restart)</string>
           </property>
          </widget>
         </item>
        </layout>
       </item>
       <item row="13" column="1">
        <spacer name="verticalSpacer_4">
         <property name="orientation">
          <enum>Qt::Vertical</enum>
         </property>
         <property name="sizeHint" stdset="0">
          <size>
           <width>504</width>
           <height>13</height>
          </size>
         </property>
        </spacer>
       </item>
       <item row="2" column="1">
        <widget class="QCheckBox" name="chkSaveSessionOnQuit">
         <property name="text">
          <string>Save session when Krita closes</string>
         </property>
        </widget>
       </item>
      </layout>
     </widget>
    </widget>
   </item>
  </layout>
 </widget>
 <customwidgets>
  <customwidget>
   <class>KisIntParseSpinBox</class>
   <extends>QSpinBox</extends>
   <header>kis_int_parse_spin_box.h</header>
  </customwidget>
  <customwidget>
   <class>KisColorButton</class>
   <extends>QPushButton</extends>
   <header>kis_color_button.h</header>
  </customwidget>
  <customwidget>
   <class>KisFileNameRequester</class>
   <extends>QWidget</extends>
   <header>kis_file_name_requester.h</header>
  </customwidget>
  <customwidget>
   <class>KisSliderSpinBox</class>
   <extends>QWidget</extends>
   <header>kis_slider_spin_box.h</header>
   <container>1</container>
  </customwidget>
 </customwidgets>
 <resources/>
 <connections/>
</ui><|MERGE_RESOLUTION|>--- conflicted
+++ resolved
@@ -497,30 +497,6 @@
      </widget>
      <widget class="QWidget" name="tab_2">
       <attribute name="title">
-<<<<<<< HEAD
-       <string>&amp;Resources</string>
-      </attribute>
-      <layout class="QFormLayout" name="formLayout_4">
-       <item row="0" column="0">
-        <widget class="QLabel" name="label_13">
-         <property name="text">
-          <string>Cache location:</string>
-         </property>
-        </widget>
-       </item>
-       <item row="0" column="1">
-        <widget class="KisFileNameRequester" name="m_urlCacheDbLocation" native="true"/>
-       </item>
-       <item row="1" column="0">
-        <widget class="QLabel" name="label_14">
-         <property name="text">
-          <string>Resource Folder:</string>
-         </property>
-        </widget>
-       </item>
-       <item row="1" column="1">
-        <widget class="KisFileNameRequester" name="m_urlResourceFolder" native="true"/>
-=======
        <string>File Handling</string>
       </attribute>
       <layout class="QVBoxLayout" name="verticalLayout_4">
@@ -697,7 +673,6 @@
           </size>
          </property>
         </spacer>
->>>>>>> 71833be3
        </item>
       </layout>
      </widget>
@@ -929,11 +904,6 @@
    <header>kis_color_button.h</header>
   </customwidget>
   <customwidget>
-   <class>KisFileNameRequester</class>
-   <extends>QWidget</extends>
-   <header>kis_file_name_requester.h</header>
-  </customwidget>
-  <customwidget>
    <class>KisSliderSpinBox</class>
    <extends>QWidget</extends>
    <header>kis_slider_spin_box.h</header>

--- conflicted
+++ resolved
@@ -128,51 +128,13 @@
         readOnly = false;
         dockWidgetMenu = 0;
         dockerManager = 0;
-        toolBarsDock = 0;
-        dockedToolBarsLayout = 0;
     }
     ~KoMainWindowPrivate() {
         qDeleteAll(toolbarList);
     }
 
-<<<<<<< HEAD
-    void moveToolBarsToDocker()
-    {
-        if(!toolBarsDock) {
-            toolBarsDock = new QDockWidget(parent);
-            toolBarsDock->setTitleBarWidget(new QWidget());
-            toolBarsDock->setObjectName("ToolBarDocker");
-            QWidget *dockedToolBarsWidget = new QWidget();
-            dockedToolBarsLayout = new QGridLayout();
-            dockedToolBarsLayout->setHorizontalSpacing(2);
-            dockedToolBarsLayout->setVerticalSpacing(0);
-            dockedToolBarsWidget->setLayout(dockedToolBarsLayout);
-            toolBarsDock->setAllowedAreas(Qt::TopDockWidgetArea);
-            toolBarsDock->setFeatures(QDockWidget::NoDockWidgetFeatures);
-            toolBarsDock->setWidget(dockedToolBarsWidget);
-            parent->addDockWidget(Qt::TopDockWidgetArea, toolBarsDock);
-            dockWidgets.push_back(toolBarsDock);
-        }
-        QList<KToolBar *> tmpList = parent->toolBars();
-        toolBarList.append(tmpList);
-        foreach(KToolBar *toolBar, tmpList) {
-            dockedToolBarsLayout->addWidget(toolBar);
-        }
-    }
-
     void moveToolBarsBack()
     {
-        if(toolBarsDock) {
-            foreach(KToolBar *toolBar, toolBarList) {
-                parent->addToolBar(toolBar);
-            }
-            //toolBarsDock = 0;
-            toolBarList.clear();
-        }
-=======
-    void moveToolBarsBack()
-    {
->>>>>>> 42385e52
     }
 
     void applyDefaultSettings(QPrinter &printer) {
@@ -254,12 +216,6 @@
     KActionMenu *dockWidgetMenu;
     QMap<QDockWidget *, bool> dockWidgetVisibilityMap;
     KoDockerManager *dockerManager;
-<<<<<<< HEAD
-    QDockWidget *toolBarsDock;
-    QGridLayout *dockedToolBarsLayout;
-    QList<KToolBar *> toolBarList;
-=======
->>>>>>> 42385e52
     QList<QDockWidget *> dockWidgets;
     QList<QDockWidget *> hiddenDockwidgets; // List of dockers hiddent by the call to hideDocker
 };
@@ -1616,9 +1572,6 @@
         //kDebug(30003) <<"no need to change the GUI";
         return;
     }
-        // move the ToolBars back so their status can be saved
-        d->moveToolBarsBack();
-
 
     // important so dockermanager can move toolbars back
     emit beforeHandlingToolBars();
@@ -1686,9 +1639,6 @@
                 kWarning(30003) << "Toolbar list contains a " << it->metaObject()->className() << " which is not a toolbar!";
         }
         plugActionList("toolbarlist", d->toolbarList);
-
-        // This call is what actually puts the toolbars into the toolbars docker
-        d->moveToolBarsToDocker();
 
         // Send the GUIActivateEvent only now, since it might show/hide toolbars too
         // (and this has priority over applyMainWindowSettings)
@@ -1841,8 +1791,6 @@
 {
     QDockWidget* dockWidget = 0;
 
-    d->moveToolBarsToDocker();
-    
     if (!d->dockWidgetsMap.contains(factory->id())) {
         dockWidget = factory->createDockWidget();
 

/*
 *  Copyright (c) 2016 Boudewijn Rempt <boud@valdyas.org>
 *
 *  This program is free software; you can redistribute it and/or modify
 *  it under the terms of the GNU Lesser General Public License as published by
 *  the Free Software Foundation; either version 2 of the License, or
 *  (at your option) any later version.
 *
 *  This program is distributed in the hope that it will be useful,
 *  but WITHOUT ANY WARRANTY; without even the implied warranty of
 *  MERCHANTABILITY or FITNESS FOR A PARTICULAR PURPOSE.  See the
 *  GNU General Public License for more details.
 *
 *  You should have received a copy of the GNU Lesser General Public License
 *  along with this program; if not, write to the Free Software
 *  Foundation, Inc., 51 Franklin Street, Fifth Floor, Boston, MA 02110-1301, USA.
 */
#include "Document.h"
#include <QPointer>
#include <QUrl>
#include <QDomDocument>

#include <KoColorSpaceConstants.h>
#include <KoXmlReader.h>
#include <KisDocument.h>
#include <kis_colorspace_convert_visitor.h>
#include <kis_image.h>
#include <KisPart.h>
#include <kis_paint_device.h>
#include <KisMainWindow.h>
#include <kis_node_manager.h>
#include <kis_node_selection_adapter.h>
#include <KisViewManager.h>
#include <kis_file_layer.h>
#include <kis_adjustment_layer.h>
#include <kis_mask.h>
#include <kis_clone_layer.h>
#include <kis_group_layer.h>
#include <kis_filter_mask.h>
#include <kis_transform_mask.h>
#include <kis_transparency_mask.h>
#include <kis_selection_mask.h>
#include <kis_effect_mask.h>
#include <kis_paint_layer.h>
#include <kis_generator_layer.h>
#include <kis_shape_layer.h>
#include <kis_filter_configuration.h>
#include <kis_selection.h>
#include <KisMimeDatabase.h>
#include <kis_filter_strategy.h>
#include <kis_guides_config.h>
#include <kis_coordinates_converter.h>

#include <KoColorSpace.h>
#include <KoColorProfile.h>
#include <KoColorSpaceRegistry.h>
#include <KoColorConversionTransformation.h>
#include <KoDocumentInfo.h>

#include <InfoObject.h>
#include <Node.h>
#include <Selection.h>

struct Document::Private {
    Private() {}
    QPointer<KisDocument> document;
};

Document::Document(KisDocument *document, QObject *parent)
    : QObject(parent)
    , d(new Private)
{
    d->document = document;
}

Document::~Document()
{
    delete d;
}

bool Document::operator==(const Document &other) const
{
    return (d->document == other.d->document);
}

bool Document::operator!=(const Document &other) const
{
    return !(operator==(other));
}

bool Document::batchmode() const
{
    if (!d->document) return false;
    return d->document->fileBatchMode();
}

void Document::setBatchmode(bool value)
{
    if (!d->document) return;
    d->document->setFileBatchMode(value);
}

Node *Document::activeNode() const
{
    QList<KisNodeSP> activeNodes;
    Q_FOREACH(QPointer<KisView> view, KisPart::instance()->views()) {
        if (view && view->document() == d->document) {
            activeNodes << view->currentNode();
        }
    }
    if (activeNodes.size() > 0) {
        return new Node(d->document->image(), activeNodes.first());
    }
    return new Node(d->document->image(), d->document->image()->root()->firstChild());
}

void Document::setActiveNode(Node* value)
{
    if (!value->node()) return;
    KisMainWindow *mainWin = KisPart::instance()->currentMainwindow();
    if (!mainWin) return;
    KisViewManager *viewManager = mainWin->viewManager();
    if (!viewManager) return;
    if (viewManager->document() != d->document) return;
    KisNodeManager *nodeManager = viewManager->nodeManager();
    if (!nodeManager) return;
    KisNodeSelectionAdapter *selectionAdapter = nodeManager->nodeSelectionAdapter();
    if (!selectionAdapter) return;
    selectionAdapter->setActiveNode(value->node());

}

QList<Node *> Document::topLevelNodes() const
{
    if (!d->document) return QList<Node *>();
    Node n(d->document->image(), d->document->image()->rootLayer());
    return n.childNodes();
}


Node *Document::nodeByName(const QString &name) const
{
    if (!d->document) return 0;
    KisNodeSP node = d->document->image()->rootLayer()->findChildByName(name);
    return new Node(d->document->image(), node);
}


QString Document::colorDepth() const
{
    if (!d->document) return "";
    return d->document->image()->colorSpace()->colorDepthId().id();
}

QString Document::colorModel() const
{
    if (!d->document) return "";
    return d->document->image()->colorSpace()->colorModelId().id();
}

QString Document::colorProfile() const
{
    if (!d->document) return "";
    return d->document->image()->colorSpace()->profile()->name();
}

bool Document::setColorProfile(const QString &value)
{
    if (!d->document) return false;
    if (!d->document->image()) return false;
    const KoColorProfile *profile = KoColorSpaceRegistry::instance()->profileByName(value);
    if (!profile) return false;
    bool retval = d->document->image()->assignImageProfile(profile);
    d->document->image()->setModified();
    d->document->image()->initialRefreshGraph();
    return retval;
}

bool Document::setColorSpace(const QString &colorModel, const QString &colorDepth, const QString &colorProfile)
{
    if (!d->document) return false;
    if (!d->document->image()) return false;
    const KoColorSpace *colorSpace = KoColorSpaceRegistry::instance()->colorSpace(colorModel, colorDepth, colorProfile);
    if (!colorSpace) return false;

    d->document->image()->convertImageColorSpace(colorSpace,
                                                 KoColorConversionTransformation::IntentPerceptual,
                                                 KoColorConversionTransformation::HighQuality | KoColorConversionTransformation::NoOptimization);

    d->document->image()->setModified();
    d->document->image()->initialRefreshGraph();
    return true;
}


QString Document::documentInfo() const
{
    QDomDocument doc = KisDocument::createDomDocument("document-info"
                                                      /*DTD name*/, "document-info" /*tag name*/, "1.1");
    doc = d->document->documentInfo()->save(doc);
    return doc.toString();
}

void Document::setDocumentInfo(const QString &document)
{
    KoXmlDocument doc;
    QString errorMsg;
    int errorLine, errorColumn;
    doc.setContent(document, &errorMsg, &errorLine, &errorColumn);
    d->document->documentInfo()->load(doc);
}


QString Document::fileName() const
{
    if (!d->document) return QString::null;
    return d->document->url().toLocalFile();
}

void Document::setFileName(QString value)
{
    if (!d->document) return;
    d->document->setUrl(QUrl::fromLocalFile(value));
}


int Document::height() const
{
    if (!d->document) return 0;
    KisImageSP image = d->document->image();
    if (!image) return 0;
    return image->height();
}

void Document::setHeight(int value)
{
    if (!d->document) return;
    if (!d->document->image()) return;
    resizeImage(d->document->image()->bounds().x(),
                d->document->image()->bounds().y(),
                d->document->image()->width(),
                value);
}


QString Document::name() const
{
    if (!d->document) return "";
    return d->document->documentInfo()->aboutInfo("title");
}

void Document::setName(QString value)
{
    if (!d->document) return;
    d->document->documentInfo()->setAboutInfo("title", value);
}


int Document::resolution() const
{
    if (!d->document) return 0;
    KisImageSP image = d->document->image();
    if (!image) return 0;

    return qRound(d->document->image()->xRes() * 72);
}

void Document::setResolution(int value)
{
    if (!d->document) return;
    KisImageSP image = d->document->image();
    if (!image) return;

    d->document->image()->setResolution(value / 72.0, value / 72.0);
}


Node *Document::rootNode() const
{
    if (!d->document) return 0;
    KisImageSP image = d->document->image();
    if (!image) return 0;

    return new Node(image, image->root());
}

Selection *Document::selection() const
{
    if (!d->document) return 0;
    if (!d->document->image()) return 0;
    if (!d->document->image()->globalSelection()) return 0;
    return new Selection(d->document->image()->globalSelection());
}

void Document::setSelection(Selection* value)
{
    if (!d->document) return;
    if (!d->document->image()) return;
    if (value) {
        d->document->image()->setGlobalSelection(value->selection());
    }
    else {
        d->document->image()->setGlobalSelection(0);
    }
}


int Document::width() const
{
    if (!d->document) return 0;
    KisImageSP image = d->document->image();
    if (!image) return 0;
    return image->width();
}

void Document::setWidth(int value)
{
    if (!d->document) return;
    if (!d->document->image()) return;
    resizeImage(d->document->image()->bounds().x(),
                d->document->image()->bounds().y(),
                value,
                d->document->image()->height());
}


int Document::xOffset() const
{
    if (!d->document) return 0;
    KisImageSP image = d->document->image();
    if (!image) return 0;
    return image->bounds().x();
}

void Document::setXOffset(int x)
{
    if (!d->document) return;
    if (!d->document->image()) return;
    resizeImage(x,
                d->document->image()->bounds().y(),
                d->document->image()->width(),
                d->document->image()->height());
}


int Document::yOffset() const
{
    if (!d->document) return 0;
    KisImageSP image = d->document->image();
    if (!image) return 0;
    return image->bounds().y();
}

void Document::setYOffset(int y)
{
    if (!d->document) return;
    if (!d->document->image()) return;
    resizeImage(d->document->image()->bounds().x(),
                y,
                d->document->image()->width(),
                d->document->image()->height());
}


double Document::xRes() const
{
    if (!d->document) return 0.0;
    if (!d->document->image()) return 0.0;
    return d->document->image()->xRes();
}

void Document::setXRes(double xRes) const
{
    if (!d->document) return;
    if (!d->document->image()) return;
    d->document->image()->setResolution(xRes, d->document->image()->yRes());
}

double Document::yRes() const
{
    if (!d->document) return 0.0;
    if (!d->document->image()) return 0.0;
    return d->document->image()->yRes();
}

void Document::setYRes(double yRes) const
{
    if (!d->document) return;
    if (!d->document->image()) return;
    d->document->image()->setResolution(d->document->image()->xRes(), yRes);
}


QByteArray Document::pixelData(int x, int y, int w, int h) const
{
    QByteArray ba;

    if (!d->document) return ba;
    KisImageSP image = d->document->image();
    if (!image) return ba;

    KisPaintDeviceSP dev = image->projection();
    ba.resize(w * h * dev->pixelSize());
    dev->readBytes(reinterpret_cast<quint8*>(ba.data()), x, y, w, h);
    return ba;
}

bool Document::close()
{
    bool retval = d->document->closeUrl(false);
    Q_FOREACH(KisView *view, KisPart::instance()->views()) {
        if (view->document() == d->document) {
            view->close();
            view->deleteLater();
        }
    }

    KisPart::instance()->removeDocument(d->document);
    d->document = 0;
    return retval;
}

void Document::crop(int x, int y, int w, int h)
{
    if (!d->document) return;
    KisImageSP image = d->document->image();
    if (!image) return;
    QRect rc(x, y, w, h);
    image->cropImage(rc);
}

bool Document::exportImage(const QString &filename, const InfoObject &exportConfiguration)
{
    if (!d->document) return false;

    const QString outputFormatString = KisMimeDatabase::mimeTypeForFile(filename);
    const QByteArray outputFormat = outputFormatString.toLatin1();

<<<<<<< HEAD
    return d->document->exportDocument(QUrl::fromLocalFile(filename), outputFormat, exportConfiguration.configuration());
=======
    return d->document->exportDocumentSync(QUrl::fromLocalFile(filename), outputFormat, exportConfiguration.configuration());
>>>>>>> f566a802
}

void Document::flatten()
{
    if (!d->document) return;
    if (!d->document->image()) return;
    d->document->image()->flatten();
}

void Document::resizeImage(int x, int y, int w, int h)
{
    if (!d->document) return;
    KisImageSP image = d->document->image();
    if (!image) return;
    QRect rc;
    rc.setX(x);
    rc.setY(y);
    rc.setWidth(w);
    rc.setHeight(h);

    image->resizeImage(rc);
}

void Document::scaleImage(int w, int h, int xres, int yres, QString strategy)
{
    if (!d->document) return;
    KisImageSP image = d->document->image();
    if (!image) return;
    QRect rc = image->bounds();
    rc.setWidth(w);
    rc.setHeight(h);

    KisFilterStrategy *actualStrategy = KisFilterStrategyRegistry::instance()->get(strategy);
    if (!actualStrategy) actualStrategy = KisFilterStrategyRegistry::instance()->get("Bicubic");

    image->scaleImage(rc.size(), xres, yres, actualStrategy);
}

void Document::rotateImage(double radians)
{
    if (!d->document) return;
    KisImageSP image = d->document->image();
    if (!image) return;
    image->rotateImage(radians);
}

void Document::shearImage(double angleX, double angleY)
{
    if (!d->document) return;
    KisImageSP image = d->document->image();
    if (!image) return;
    image->shear(angleX, angleY);
}

bool Document::save()
{
    if (!d->document) return false;
<<<<<<< HEAD
    return d->document->save(true, 0);
=======
    bool retval = d->document->save(true, 0);
    d->document->waitForSavingToComplete();

    return retval;
>>>>>>> f566a802
}

bool Document::saveAs(const QString &filename)
{
    if (!d->document) return false;

    const QString outputFormatString = KisMimeDatabase::mimeTypeForFile(filename);
    const QByteArray outputFormat = outputFormatString.toLatin1();

<<<<<<< HEAD
    return d->document->saveAs(QUrl::fromLocalFile(filename), outputFormat, true);
=======
    bool retval = d->document->saveAs(QUrl::fromLocalFile(filename), outputFormat, true);
    d->document->waitForSavingToComplete();

    return retval;
>>>>>>> f566a802
}

Node* Document::createNode(const QString &name, const QString &nodeType)
{
    if (!d->document) return 0;
    if (!d->document->image()) return 0;
    KisImageSP image = d->document->image();

    Node *node = 0;

    if (nodeType == "paintlayer") {
        node = new Node(image, new KisPaintLayer(image, name, OPACITY_OPAQUE_U8));
    }
    else if (nodeType == "grouplayer") {
        node = new Node(image, new KisGroupLayer(image, name, OPACITY_OPAQUE_U8));
    }
    else if (nodeType == "filelayer") {
        node = new Node(image, new KisFileLayer(image, name, OPACITY_OPAQUE_U8));
    }
    else if (nodeType == "filterlayer") {
        node = new Node(image, new KisAdjustmentLayer(image, name, 0, 0));
    }
    else if (nodeType == "filllayer") {
        node = new Node(image, new KisGeneratorLayer(image, name, 0, 0));
    }
    else if (nodeType == "clonelayer") {
        node = new Node(image, new KisCloneLayer(0, image, name, OPACITY_OPAQUE_U8));
    }
    else if (nodeType == "vectorlayer") {
        node = new Node(image, new KisShapeLayer(d->document->shapeController(), image, name, OPACITY_OPAQUE_U8));
    }
    else if (nodeType == "transparencymask") {
        node = new Node(image, new KisTransparencyMask());
    }
    else if (nodeType == "filtermask") {
        node = new Node(image, new KisFilterMask());
    }
    else if (nodeType == "transformmask") {
        node = new Node(image, new KisTransformMask());
    }
    else if (nodeType == "selectionmask") {
        node = new Node(image, new KisSelectionMask(image));
    }
    return node;
}

QImage Document::projection(int x, int y, int w, int h) const
{
    if (!d->document || !d->document->image()) return QImage();
    return d->document->image()->convertToQImage(x, y, w, h, 0);
}

QImage Document::thumbnail(int w, int h) const
{
    if (!d->document || !d->document->image()) return QImage();
    return d->document->generatePreview(QSize(w, h)).toImage();
}


void Document::lock()
{
    if (!d->document || !d->document->image()) return;
    d->document->image()->barrierLock();
}

void Document::unlock()
{
    if (!d->document || !d->document->image()) return;
    d->document->image()->unlock();
}

void Document::waitForDone()
{
    if (!d->document || !d->document->image()) return;
    d->document->image()->waitForDone();
}

bool Document::tryBarrierLock()
{
    if (!d->document || !d->document->image()) return false;
    return d->document->image()->tryBarrierLock();
}

bool Document::isIdle()
{
    if (!d->document || !d->document->image()) return false;
    return d->document->image()->isIdle();
}

void Document::refreshProjection()
{
    if (!d->document || !d->document->image()) return;
    d->document->image()->refreshGraph();
}

QList<qreal> Document::horizontalGuides() const
{
    QList<qreal> lines;
    if (!d->document || !d->document->image()) return lines;
    KisCoordinatesConverter converter;
    converter.setImage(d->document->image());
    QTransform transform = converter.imageToDocumentTransform().inverted();
    QList<qreal> untransformedLines = d->document->guidesConfig().horizontalGuideLines();
    for (int i = 0; i< untransformedLines.size(); i++) {
        qreal line = untransformedLines[i];
        lines.append(transform.map(QPointF(line, line)).x());
    }
    return lines;
}

QList<qreal> Document::verticalGuides() const
{
    QList<qreal> lines;
    if (!d->document || !d->document->image()) return lines;
    KisCoordinatesConverter converter;
    converter.setImage(d->document->image());
    QTransform transform = converter.imageToDocumentTransform().inverted();
    QList<qreal> untransformedLines = d->document->guidesConfig().verticalGuideLines();
    for (int i = 0; i< untransformedLines.size(); i++) {
        qreal line = untransformedLines[i];
        lines.append(transform.map(QPointF(line, line)).y());
    }
    return lines;
}

void Document::setHorizontalGuides(const QList<qreal> &lines)
{
    if (!d->document) return;
    KisGuidesConfig config = d->document->guidesConfig();
    KisCoordinatesConverter converter;
    converter.setImage(d->document->image());
    QTransform transform = converter.imageToDocumentTransform();
    QList<qreal> transformedLines;
    for (int i = 0; i< lines.size(); i++) {
        qreal line = lines[i];
        transformedLines.append(transform.map(QPointF(line, line)).x());
    }
    config.setHorizontalGuideLines(transformedLines);
    d->document->setGuidesConfig(config);
}

void Document::setVerticalGuides(const QList<qreal> &lines)
{
    if (!d->document) return;
    KisGuidesConfig config = d->document->guidesConfig();
    KisCoordinatesConverter converter;
    converter.setImage(d->document->image());
    QTransform transform = converter.imageToDocumentTransform();
    QList<qreal> transformedLines;
    for (int i = 0; i< lines.size(); i++) {
        qreal line = lines[i];
        transformedLines.append(transform.map(QPointF(line, line)).y());
    }
    config.setVerticalGuideLines(transformedLines);
    d->document->setGuidesConfig(config);
}

QPointer<KisDocument> Document::document() const
{
    return d->document;
}<|MERGE_RESOLUTION|>--- conflicted
+++ resolved
@@ -436,11 +436,7 @@
     const QString outputFormatString = KisMimeDatabase::mimeTypeForFile(filename);
     const QByteArray outputFormat = outputFormatString.toLatin1();
 
-<<<<<<< HEAD
-    return d->document->exportDocument(QUrl::fromLocalFile(filename), outputFormat, exportConfiguration.configuration());
-=======
     return d->document->exportDocumentSync(QUrl::fromLocalFile(filename), outputFormat, exportConfiguration.configuration());
->>>>>>> f566a802
 }
 
 void Document::flatten()
@@ -498,14 +494,10 @@
 bool Document::save()
 {
     if (!d->document) return false;
-<<<<<<< HEAD
-    return d->document->save(true, 0);
-=======
     bool retval = d->document->save(true, 0);
     d->document->waitForSavingToComplete();
 
     return retval;
->>>>>>> f566a802
 }
 
 bool Document::saveAs(const QString &filename)
@@ -515,14 +507,10 @@
     const QString outputFormatString = KisMimeDatabase::mimeTypeForFile(filename);
     const QByteArray outputFormat = outputFormatString.toLatin1();
 
-<<<<<<< HEAD
-    return d->document->saveAs(QUrl::fromLocalFile(filename), outputFormat, true);
-=======
     bool retval = d->document->saveAs(QUrl::fromLocalFile(filename), outputFormat, true);
     d->document->waitForSavingToComplete();
 
     return retval;
->>>>>>> f566a802
 }
 
 Node* Document::createNode(const QString &name, const QString &nodeType)

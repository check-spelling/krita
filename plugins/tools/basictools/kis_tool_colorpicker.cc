--- conflicted
+++ resolved
@@ -200,12 +200,7 @@
         KisSwatch swatch;
         swatch.setColor(m_pickedColor);
         // We don't ask for a name, too intrusive here
-
-<<<<<<< HEAD
         KoColorSetSP palette = m_palettes.at(m_optionsWidget->cmbPalette->currentIndex());
-=======
-        KoColorSet *palette = m_palettes.at(m_optionsWidget->cmbPalette->currentIndex());
->>>>>>> aa34d6da
         palette->add(swatch);
 
         if (!palette->save()) {

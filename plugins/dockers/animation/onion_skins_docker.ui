--- conflicted
+++ resolved
@@ -6,11 +6,7 @@
    <rect>
     <x>0</x>
     <y>0</y>
-<<<<<<< HEAD
-    <width>308</width>
-=======
     <width>356</width>
->>>>>>> 03977741
     <height>368</height>
    </rect>
   </property>
@@ -154,21 +150,14 @@
    <container>1</container>
   </customwidget>
   <customwidget>
-<<<<<<< HEAD
    <class>KisColorFilterCombo</class>
    <extends>QComboBox</extends>
    <header>kis_color_filter_combo.h</header>
   </customwidget>
   <customwidget>
-   <class>KColorButton</class>
-   <extends>QPushButton</extends>
-   <header>kcolorbutton.h</header>
-   <container>1</container>
-=======
    <class>KisColorButton</class>
    <extends>QPushButton</extends>
    <header>kis_color_button.h</header>
->>>>>>> 03977741
   </customwidget>
  </customwidgets>
  <resources/>

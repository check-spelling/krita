/* This file is part of the KDE project
 * Copyright (C) 2011 Casper Boemann <cbo@boemann.dk>
 *
 * This library is free software; you can redistribute it and/or
 * modify it under the terms of the GNU Library General Public
 * License as published by the Free Software Foundation; either
 * version 2 of the License, or (at your option) any later version.
 *
 * This library is distributed in the hope that it will be useful,
 * but WITHOUT ANY WARRANTY; without even the implied warranty of
 * MERCHANTABILITY or FITNESS FOR A PARTICULAR PURPOSE.  See the GNU
 * Library General Public License for more details.
 *
 * You should have received a copy of the GNU Library General Public License
 * along with this library; see the file COPYING.LIB.  If not, write to
 * the Free Software Foundation, Inc., 51 Franklin Street, Fifth Floor,
 * Boston, MA 02110-1301, USA.
 */

#include "ReferencesTool.h"
#include "TextShape.h"
#include "dialogs/SimpleTableOfContentsWidget.h"
#include "dialogs/SimpleCitationWidget.h"
#include "dialogs/SimpleFootEndNotesWidget.h"
#include "dialogs/SimpleCaptionsWidget.h"
<<<<<<< HEAD
#include "dialogs/TableOfContentsConfigure.h"
=======
#include "dialogs/CitationInsertionDialog.h"
#include "dialogs/InsertBibliographyDialog.h"
>>>>>>> bdd33a29

#include <KoTextLayoutRootArea.h>
#include <KoCanvasBase.h>
#include <KoTextEditor.h>

#include <kdebug.h>

#include <KLocale>
#include <KAction>

ReferencesTool::ReferencesTool(KoCanvasBase* canvas): TextTool(canvas),
    m_configure(0),
    m_stocw(0)
{
    createActions();
}

ReferencesTool::~ReferencesTool()
{
}

void ReferencesTool::createActions()
{
    KAction *action = new KAction(i18n("Insert"), this);
    addAction("insert_tableofcentents", action);
    action->setToolTip(i18n("Insert a Table of Contents into the document."));
    connect(action, SIGNAL(triggered()), this, SLOT(insertTableOfContents()));

    action = new KAction(i18n("Configure..."), this);
    addAction("format_tableofcentents", action);
    action->setToolTip(i18n("Configure the Table of Contents"));
    connect(action, SIGNAL(triggered()), this, SLOT(formatTableOfContents()));

    action = new KAction(i18n("Insert"),this);
    addAction("insert_citation",action);
    action->setToolTip(i18n("Insert a citation into the document."));
    connect(action, SIGNAL(triggered()), this, SLOT(insertCitation()));

    action = new KAction(i18n("Insert"),this);
    addAction("insert_bibliography",action);
    action->setToolTip(i18n("Insert a bibliography into the document."));
    connect(action, SIGNAL(triggered()), this, SLOT(insertBibliography()));
}

void ReferencesTool::activate(ToolActivation toolActivation, const QSet<KoShape*> &shapes)
{
    TextTool::activate(toolActivation, shapes);
}

void ReferencesTool::deactivate()
{
    TextTool::deactivate();
    canvas()->canvasWidget()->setFocus();
}

QList<QWidget*> ReferencesTool::createOptionWidgets()
{
    QList<QWidget *> widgets;
    m_stocw = new SimpleTableOfContentsWidget(this, 0);
    //SimpleCitationWidget *scw = new SimpleCitationWidget(0);
    SimpleFootEndNotesWidget *sfenw = new SimpleFootEndNotesWidget(0);
    //SimpleCaptionsWidget *scapw = new SimpleCaptionsWidget(0);
    SimpleCitationWidget *scw = new SimpleCitationWidget(this,0);
    // Connect to/with simple table of contents option widget
    connect(m_stocw, SIGNAL(doneWithFocus()), this, SLOT(returnFocusToCanvas()));

    // Connect to/with simple citation index option widget
    //connect(scw, SIGNAL(doneWithFocus()), this, SLOT(returnFocusToCanvas()));

    // Connect to/with simple citation index option widget
    connect(sfenw, SIGNAL(doneWithFocus()), this, SLOT(returnFocusToCanvas()));

<<<<<<< HEAD
    m_stocw->setWindowTitle(i18n("Table of Contents"));
    widgets.append(m_stocw);
=======
    connect(scw,SIGNAL(doneWithFocus()),this,SLOT(returnFocusToCanvas()));

    stocw->setWindowTitle(i18n("Table of Contents"));
    widgets.append(stocw);
>>>>>>> bdd33a29
    sfenw->setWindowTitle(i18n("Footnotes & Endnotes"));
    widgets.append(sfenw);
    scw->setWindowTitle(i18n("Citations and Bibliography"));
    widgets.append(scw);
    //widgets.insert(i18n("Citations"), scw);
    //widgets.insert(i18n("Captions"), scapw);
    return widgets;
}

void ReferencesTool::insertTableOfContents()
{
    textEditor()->insertTableOfContents();
}

void ReferencesTool::insertCitation()
{
    CitationInsertionDialog *dialog = new CitationInsertionDialog(textEditor(),canvas()->canvasWidget());
    dialog->show();
}

void ReferencesTool::insertBibliography()
{
    //InsertBibliographyDialog *dialog = new InsertBibliographyDialog(textEditor(), canvas()->canvasWidget());
    //dialog->show();
}

void ReferencesTool::formatTableOfContents()
{
    //if(!m_configure)
   // {
    qDebug()<<"format";
        m_configure = new TableOfContentsConfigure(textEditor(), m_stocw);
    //}
}

#include <ReferencesTool.moc><|MERGE_RESOLUTION|>--- conflicted
+++ resolved
@@ -23,12 +23,9 @@
 #include "dialogs/SimpleCitationWidget.h"
 #include "dialogs/SimpleFootEndNotesWidget.h"
 #include "dialogs/SimpleCaptionsWidget.h"
-<<<<<<< HEAD
 #include "dialogs/TableOfContentsConfigure.h"
-=======
 #include "dialogs/CitationInsertionDialog.h"
 #include "dialogs/InsertBibliographyDialog.h"
->>>>>>> bdd33a29
 
 #include <KoTextLayoutRootArea.h>
 #include <KoCanvasBase.h>
@@ -101,15 +98,9 @@
     // Connect to/with simple citation index option widget
     connect(sfenw, SIGNAL(doneWithFocus()), this, SLOT(returnFocusToCanvas()));
 
-<<<<<<< HEAD
     m_stocw->setWindowTitle(i18n("Table of Contents"));
     widgets.append(m_stocw);
-=======
-    connect(scw,SIGNAL(doneWithFocus()),this,SLOT(returnFocusToCanvas()));
 
-    stocw->setWindowTitle(i18n("Table of Contents"));
-    widgets.append(stocw);
->>>>>>> bdd33a29
     sfenw->setWindowTitle(i18n("Footnotes & Endnotes"));
     widgets.append(sfenw);
     scw->setWindowTitle(i18n("Citations and Bibliography"));

--- conflicted
+++ resolved
@@ -110,13 +110,8 @@
         dlgBrushExportOptions->setMainWidget(wdg);
 
 
-<<<<<<< HEAD
         if (mimeType() == "image/x-gimp-brush") {
-            brush = new KisGbrBrush(filename());
-=======
-        if (to == "image/x-gimp-brush") {
-            brush = new KisGimpBrush(filename);
->>>>>>> 23283fc4
+            brush = new KisGimpBrush(filename());
             wdgUi.groupBox->setVisible(false);
         }
         else if (mimeType() == "image/x-gimp-brush-animated") {

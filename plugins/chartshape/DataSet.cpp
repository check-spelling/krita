--- conflicted
+++ resolved
@@ -1105,11 +1105,7 @@
     // If we exclusively use the chart's internal model then all data
     // is taken from there and each data set is automatically assigned
     // the rows it belongs to. See ChartProxyModel::loadOdf()
-<<<<<<< HEAD
-    bool ignoreCellRanges = helper->chartUsesInternalModelOnly;
-=======
 //     const bool ignoreCellRanges = helper->chartUsesInternalModelOnly;
->>>>>>> 0dffef1e
 
     {
         QBrush brush(Qt::NoBrush);

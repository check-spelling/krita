#!/bin/bash
#
# Build all Krita's dependencies on Ubuntu 14.04.
#
# Prerequisites: cmake git build-essential libxcb-keysyms1-dev plus all deps for Qt5
#

# Halt on errors and be verbose about what we are doing
set -e
set -x

# Read in our parameters
export BUILD_PREFIX=$1
export KRITA_SOURCES=$2

# qjsonparser, used to add metadata to the plugins needs to work in a en_US.UTF-8 environment. 
# That's not always the case, so make sure it is
export LC_ALL=en_US.UTF-8
export LANG=en_us.UTF-8

# We want to use $prefix/deps/usr/ for all our dependencies
export DEPS_INSTALL_PREFIX=$BUILD_PREFIX/deps/usr/
export DOWNLOADS_DIR=$BUILD_PREFIX/downloads/

# Setup variables needed to help everything find what we build
ARCH=`dpkg --print-architecture`
export LD_LIBRARY_PATH=$DEPS_INSTALL_PREFIX/lib:$LD_LIBRARY_PATH
export PATH=$DEPS_INSTALL_PREFIX/bin:$PATH
export PKG_CONFIG_PATH=$DEPS_INSTALL_PREFIX/share/pkgconfig:$DEPS_INSTALL_PREFIX/lib/pkgconfig:/usr/lib/pkgconfig:$PKG_CONFIG_PATH
export CMAKE_PREFIX_PATH=$DEPS_INSTALL_PREFIX:$CMAKE_PREFIX_PATH

# A krita build layout looks like this:
# krita/ -- the source directory
# downloads/ -- downloads of the dependencies from files.kde.org
# deps-build/ -- build directory for the dependencies
# deps/ -- the location for the built dependencies
# build/ -- build directory for krita itself
# krita.appdir/ -- install directory for krita and the dependencies

# Make sure our downloads directory exists
if [ ! -d $DOWNLOADS_DIR ] ; then
    mkdir -p $DOWNLOADS_DIR
fi

# Make sure our build directory exists
if [ ! -d $BUILD_PREFIX/deps-build/ ] ; then
    mkdir -p $BUILD_PREFIX/deps-build/
fi

# The 3rdparty dependency handling in Krita also requires the install directory to be pre-created
if [ ! -d $DEPS_INSTALL_PREFIX ] ; then
    mkdir -p $DEPS_INSTALL_PREFIX
fi

# Switch to our build directory as we're basically ready to start building...
cd $BUILD_PREFIX/deps-build/

# Configure the dependencies for building
cmake $KRITA_SOURCES/3rdparty -DCMAKE_INSTALL_PREFIX=$DEPS_INSTALL_PREFIX -DINSTALL_ROOT=$DEPS_INSTALL_PREFIX -DEXTERNALS_DOWNLOAD_DIR=$DOWNLOADS_DIR

# Now start building everything we need, in the appropriate order
#cmake --build . --config RelWithDebInfo --target ext_png
#cmake --build . --config RelWithDebInfo --target ext_tiff
#cmake --build . --config RelWithDebInfo --target ext_jpeg
cmake --build . --config RelWithDebInfo --target ext_boost
cmake --build . --config RelWithDebInfo --target ext_fftw3
cmake --build . --config RelWithDebInfo --target ext_eigen3
cmake --build . --config RelWithDebInfo --target ext_expat
cmake --build . --config RelWithDebInfo --target ext_exiv2
cmake --build . --config RelWithDebInfo --target ext_lcms2
cmake --build . --config RelWithDebInfo --target ext_ocio
cmake --build . --config RelWithDebInfo --target ext_openexr
if [[ $ARCH != "arm*" ]]; then
cmake --build . --config RelWithDebInfo --target ext_vc
fi
cmake --build . --config RelWithDebInfo --target ext_libraw
cmake --build . --config RelWithDebInfo --target ext_giflib
#cmake --build . --config RelWithDebInfo --target ext_gsl
cmake --build . --config RelWithDebInfo --target ext_python
#cmake --build . --config RelWithDebInfo --target ext_freetype
#cmake --build . --config RelWithDebInfo --target ext_fontconfig
cmake --build . --config RelWithDebInfo --target ext_qt
cmake --build . --config RelWithDebInfo --target ext_poppler
cmake --build . --config RelWithDebInfo --target ext_kcrash
cmake --build . --config RelWithDebInfo --target ext_gmic
cmake --build . --config RelWithDebInfo --target ext_sip
cmake --build . --config RelWithDebInfo --target ext_pyqt
cmake --build . --config RelWithDebInfo --target ext_quazip
<<<<<<< HEAD
cmake --build . --config RelWithDebInfo --target ext_seexpr
=======
cmake --build . --config RelWithDebInfo --target ext_openjpeg
cmake --build . --config RelWithDebInfo --target ext_nasm
cmake --build . --config RelWithDebInfo --target ext_libx265
cmake --build . --config RelWithDebInfo --target ext_libde265
cmake --build . --config RelWithDebInfo --target ext_libheif
>>>>>>> 5101cddf
<|MERGE_RESOLUTION|>--- conflicted
+++ resolved
@@ -86,12 +86,9 @@
 cmake --build . --config RelWithDebInfo --target ext_sip
 cmake --build . --config RelWithDebInfo --target ext_pyqt
 cmake --build . --config RelWithDebInfo --target ext_quazip
-<<<<<<< HEAD
-cmake --build . --config RelWithDebInfo --target ext_seexpr
-=======
 cmake --build . --config RelWithDebInfo --target ext_openjpeg
 cmake --build . --config RelWithDebInfo --target ext_nasm
 cmake --build . --config RelWithDebInfo --target ext_libx265
 cmake --build . --config RelWithDebInfo --target ext_libde265
 cmake --build . --config RelWithDebInfo --target ext_libheif
->>>>>>> 5101cddf
+cmake --build . --config RelWithDebInfo --target ext_seexpr
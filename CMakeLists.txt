--- conflicted
+++ resolved
@@ -349,15 +349,9 @@
 endif(NOT Boost_FOUND)
 
 ### Krita: pigment, blitz, eigen2, exiv2
-<<<<<<< HEAD
-if(NOT BLITZ_FOUND OR NOT EIGEN2_FOUND OR NOT EXIV2_FOUND OR NOT HAVE_REQUIRED_LCMS_VERSION)
-   set(SHOULD_BUILD_KRITA FALSE)
-endif(NOT BLITZ_FOUND OR NOT EIGEN2_FOUND OR NOT EXIV2_FOUND OR NOT HAVE_REQUIRED_LCMS_VERSION)
-=======
 if(NOT EIGEN2_FOUND OR NOT EXIV2_FOUND OR NOT HAVE_REQUIRED_LCMS_VERSION)
    set(SHOULD_BUILD_KRITA FALSE)
 endif(NOT EIGEN2_FOUND OR NOT EXIV2_FOUND OR NOT HAVE_REQUIRED_LCMS_VERSION)
->>>>>>> 600460f2
 
 ### KPlato: kdepimlibs
 if(NOT KdepimLibs_FOUND)

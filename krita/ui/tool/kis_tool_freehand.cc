--- conflicted
+++ resolved
@@ -72,32 +72,6 @@
 
     setSupportOutline(true);
 
-<<<<<<< HEAD
-    KActionCollection *collection = this->canvas()->canvasController()->actionCollection();
-
-    if (!collection->action("increase_brush_size")) {
-        KAction *increaseBrushSize = new KAction(i18n("Increase Brush Size"), collection);
-        increaseBrushSize->setShortcut(Qt::Key_BracketRight);
-        collection->addAction("increase_brush_size", increaseBrushSize);
-    }
-
-    if (!collection->action("decrease_brush_size")) {
-        KAction *decreaseBrushSize = new KAction(i18n("Decrease Brush Size"), collection);
-        decreaseBrushSize->setShortcut(Qt::Key_BracketLeft);
-        collection->addAction("decrease_brush_size", decreaseBrushSize);
-    }
-
-    addAction("increase_brush_size", dynamic_cast<KAction*>(collection->action("increase_brush_size")));
-    addAction("decrease_brush_size", dynamic_cast<KAction*>(collection->action("decrease_brush_size")));
-=======
-#if defined(HAVE_OPENGL)
-    m_xTilt = 0.0;
-    m_yTilt = 0.0;
-    m_prevxTilt = 0.0;
-    m_prevyTilt = 0.0;
-#endif
->>>>>>> 0e8c8ab6
-
     m_outlineTimer.setSingleShot(true);
     connect(&m_outlineTimer, SIGNAL(timeout()), this, SLOT(hideOutline()));
 

/* This file is part of the KDE project
 * Copyright 2008 (C) Boudewijn Rempt <boud@valdyas.org>
 *
 * This library is free software; you can redistribute it and/or
 * modify it under the terms of the GNU Library General Public
 * License as published by the Free Software Foundation; either
 * version 2 of the License, or (at your option) any later version.
 *
 * This library is distributed in the hope that it will be useful,
 * but WITHOUT ANY WARRANTY; without even the implied warranty of
 * MERCHANTABILITY or FITNESS FOR A PARTICULAR PURPOSE.  See the GNU
 * Library General Public License for more details.
 *
 * You should have received a copy of the GNU Library General Public License
 * along with this library; see the file COPYING.LIB.  If not, write to
 * the Free Software Foundation, Inc., 51 Franklin Street, Fifth Floor,
 * Boston, MA 02110-1301, USA.
 */
#include "kis_kra_saver.h"

#include "kis_kra_tags.h"
#include "kis_kra_save_visitor.h"
#include "kis_kra_savexml_visitor.h"

#include <QDomDocument>
#include <QDomElement>
#include <QString>
#include <QMessageBox>

#include <KoDocumentInfo.h>
#include <KoColorSpace.h>
#include <KoColorProfile.h>
#include <KoStore.h>

#include <kis_annotation.h>
#include <kis_image.h>
#include <kis_group_layer.h>
#include <kis_layer.h>
#include <kis_adjustment_layer.h>
#include <kis_layer_composition.h>
#include <kis_painting_assistants_manager.h>

#include "kis_doc2.h"
#include <string>


using namespace KRA;

struct KisKraSaver::Private
{
public:
    KisDoc2* doc;
    QMap<const KisNode*, QString> nodeFileNames;
    QString imageName;
};

KisKraSaver::KisKraSaver(KisDoc2* document)
        : m_d(new Private)
{
    m_d->doc = document;

    m_d->imageName = m_d->doc->documentInfo()->aboutInfo("title");
    if (m_d->imageName.isEmpty())
        m_d->imageName = "Unnamed";
}

KisKraSaver::~KisKraSaver()
{
    delete m_d;
}

QDomElement KisKraSaver::saveXML(QDomDocument& doc,  KisImageWSP image)
{
    QDomElement imageElement = doc.createElement("IMAGE"); // Legacy!

    Q_ASSERT(image);
    imageElement.setAttribute(NAME, m_d->imageName);
    imageElement.setAttribute(MIME, NATIVE_MIMETYPE);
    imageElement.setAttribute(WIDTH, image->width());
    imageElement.setAttribute(HEIGHT, image->height());
    imageElement.setAttribute(COLORSPACE_NAME, image->colorSpace()->id());
    imageElement.setAttribute(DESCRIPTION, m_d->doc->documentInfo()->aboutInfo("comment"));
    // XXX: Save profile as blob inside the image, instead of the product name.
    if (image->profile() && image->profile()-> valid()) {
        imageElement.setAttribute(PROFILE, image->profile()->name());
    }
    imageElement.setAttribute(X_RESOLUTION, image->xRes()*72.0);
    imageElement.setAttribute(Y_RESOLUTION, image->yRes()*72.0);

    quint32 count = 1; // We don't save the root layer, but it does count
    KisSaveXmlVisitor visitor(doc, imageElement, count, true);
    visitor.setSelectedNodes(m_d->doc->activeNodes());

    image->rootLayer()->accept(visitor);
    m_d->nodeFileNames = visitor.nodeFileNames();

    saveCompositions(doc, imageElement, image);
    saveAssistantsList(doc,imageElement);
    return imageElement;
}

bool KisKraSaver::saveBinaryData(KoStore* store, KisImageWSP image, const QString & uri, bool external)
{
    QString location;

    // Save the layers data
    quint32 count = 0;

    KisKraSaveVisitor visitor(store, count, m_d->imageName, m_d->nodeFileNames);

    if (external)
        visitor.setExternalUri(uri);

    image->rootLayer()->accept(visitor);
    // saving annotations
    // XXX this only saves EXIF and ICC info. This would probably need
    // a redesign of the dtd of the krita file to do this more generally correct
    // e.g. have <ANNOTATION> tags or so.
    KisAnnotationSP annotation = image->annotation("exif");
    if (annotation) {
        location = external ? QString::null : uri;
        location += m_d->imageName + EXIF_PATH;
        if (store->open(location)) {
            store->write(annotation->annotation());
            store->close();
        }
    }
    if (image->profile()) {
        const KoColorProfile *profile = image->profile();
        KisAnnotationSP annotation;
        if (profile) {
            QByteArray profileRawData = profile->rawData();
            if (!profileRawData.isEmpty()) {
                if (profile->type() == "icc") {
                    annotation = new KisAnnotation(ICC, profile->name(), profile->rawData());
                } else {
                    annotation = new KisAnnotation(PROFILE, profile->name(), profile->rawData());
                }
            }
        }

        if (annotation) {
            location = external ? QString::null : uri;
            location += m_d->imageName + ICC_PATH;
            if (store->open(location)) {
                store->write(annotation->annotation());
                store->close();
            }
        }
    }
<<<<<<< HEAD
=======

    const QByteArray mimetype = "application/x-krita";
    location =  external ? QString::null : uri;
    location += "mimetype";
    if (store->open(location)) {
        store->write(mimetype);
        store->close();
    }

>>>>>>> a930dc7d
    saveAssistants(store, uri,external);
    return true;
}

void KisKraSaver::saveCompositions(QDomDocument& doc, QDomElement& element, KisImageWSP image)
{
    QDomElement e = doc.createElement("compositions");
    foreach(KisLayerComposition* composition, image->compositions()) {
        composition->save(doc, e);
    }
    element.appendChild(e);
}

bool KisKraSaver::saveAssistants(KoStore* store, QString uri, bool external)
{
    QString location;
    QMap<QString, int> assistantcounters;
    QByteArray data;
    QList<KisPaintingAssistant*> assistants =  m_d->doc->assistants();
    QMap<KisPaintingAssistantHandleSP, int> handlemap;
    if (!assistants.isEmpty()) {
        foreach(KisPaintingAssistant* assist, assistants){
            if (!assistantcounters.contains(assist->id())){
                assistantcounters.insert(assist->id(),0);
            }
            location = external ? QString::null : uri;
            location += m_d->imageName + ASSISTANTS_PATH;
            location += QString(assist->id()+"%1.assistant").arg(assistantcounters[assist->id()]);
            data = assist->saveXml(handlemap);
            store->open(location);
            store->write(data);
            store->close();
            assistantcounters[assist->id()]++;
        }

    }
    return true;
}

bool KisKraSaver::saveAssistantsList(QDomDocument& doc, QDomElement& element)
{
    int count_ellipse = 0, count_perspective = 0, count_ruler = 0, count_spline = 0;
    QList<KisPaintingAssistant*> assistants =  m_d->doc->assistants();
    if (!assistants.isEmpty()) {
        QDomElement assistantsElement = doc.createElement("assistants");
        foreach(KisPaintingAssistant* assist, assistants){
            if (assist->id() == "ellipse"){
                assist->saveXmlList(doc, assistantsElement, count_ellipse);
                count_ellipse++;
            }
            else if (assist->id() == "spline"){
                assist->saveXmlList(doc, assistantsElement, count_spline);
                count_spline++;
            }
            else if (assist->id() == "perspective"){
                assist->saveXmlList(doc, assistantsElement, count_perspective);
                count_perspective++;
            }
            else if (assist->id() == "ruler"){
                assist->saveXmlList(doc, assistantsElement, count_ruler);
                count_ruler++;
            }
        }
        element.appendChild(assistantsElement);
    }
    return true;
}<|MERGE_RESOLUTION|>--- conflicted
+++ resolved
@@ -148,9 +148,6 @@
             }
         }
     }
-<<<<<<< HEAD
-=======
-
     const QByteArray mimetype = "application/x-krita";
     location =  external ? QString::null : uri;
     location += "mimetype";
@@ -159,7 +156,6 @@
         store->close();
     }
 
->>>>>>> a930dc7d
     saveAssistants(store, uri,external);
     return true;
 }

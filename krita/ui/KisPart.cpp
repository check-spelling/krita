/* This file is part of the KDE project
 * Copyright (C) 1998, 1999 Torben Weis <weis@kde.org>
 * Copyright (C) 2000-2005 David Faure <faure@kde.org>
 * Copyright (C) 2007-2008 Thorsten Zachmann <zachmann@kde.org>
 * Copyright (C) 2010-2012 Boudewijn Rempt <boud@kogmbh.com>
 * Copyright (C) 2011 Inge Wallin <ingwa@kogmbh.com>
 *
 * This library is free software; you can redistribute it and/or
 * modify it under the terms of the GNU Library General Public
 * License as published by the Free Software Foundation; either
 * version 2 of the License, or (at your option) any later version.
 *
 * This library is distributed in the hope that it will be useful,
 * but WITHOUT ANY WARRANTY; without even the implied warranty of
 * MERCHANTABILITY or FITNESS FOR A PARTICULAR PURPOSE.  See the GNU
 * Library General Public License for more details.
 *
 * You should have received a copy of the GNU Library General Public License
 * along with this library; see the file COPYING.LIB.  If not, write to
 * the Free Software Foundation, Inc., 51 Franklin Street, Fifth Floor,
 * Boston, MA 02110-1301, USA.
 */

#include "KisPart.h"

#include "KoProgressProxy.h"
#include <KoCanvasController.h>
#include <KoCanvasControllerWidget.h>
#include <KoColorSpaceEngine.h>
#include <KoCanvasBase.h>
#include <KoToolManager.h>
#include <KoShapeBasedDocumentBase.h>
#include <KoResourceServerProvider.h>
#include <kis_icon_utils.h>

#include "KisApplication.h"
#include "KisMainWindow.h"
#include "KisDocument.h"
#include "KisView.h"
#include "KisViewManager.h"
#include "KisOpenPane.h"
#include "KisImportExportManager.h"
#include "dialogs/KisShortcutsDialog.h"

#include <kis_debug.h>
#include <kstandarddirs.h>
#include <kxmlguifactory.h>
#include <knotification.h>
#include <KoDialog.h>
#include <kdesktopfile.h>
#include <QMessageBox>

#include <klocalizedstring.h>
#include <kactioncollection.h>
#include <kconfig.h>
#include <kconfiggroup.h>
#include <QKeySequence>

#include <QDialog>
#include <QGraphicsScene>
#include <QApplication>
#include <QGraphicsProxyWidget>
#include <QDomDocument>
#include <QDomElement>

#include "KisView.h"
#include "KisDocument.h"
#include "kis_config.h"
#include "kis_clipboard.h"
#include "kis_custom_image_widget.h"
#include "kis_image_from_clipboard_widget.h"
#include "kis_shape_controller.h"
#include "kis_resource_server_provider.h"
<<<<<<< HEAD
#include "kis_animation_cache_populator.h"
#include "kis_idle_watcher.h"
#include "kis_image.h"

=======
#include "KisImportExportManager.h"
#include "KisDocumentEntry.h"
>>>>>>> 60260149

#include "kis_color_manager.h"

#include "kis_action.h"

class Q_DECL_HIDDEN KisPart::Private
{
public:
    Private(KisPart *_part)
        : part(_part)
        , canvasItem(0)
        , startupWidget(0)
        , actionCollection(0)
        , idleWatcher(2500)
    {
    }

    ~Private()
    {
        delete canvasItem;
    }

    KisPart *part;

    QList<QPointer<KisView> > views;
    QList<QPointer<KisMainWindow> > mainWindows;
    QList<QPointer<KisDocument> > documents;
    QGraphicsItem *canvasItem;
    QString templatesResourcePath;
    KisOpenPane *startupWidget;

    KActionCollection *actionCollection;

    KisIdleWatcher idleWatcher;
    QScopedPointer<KisAnimationCachePopulator> animationCachePopulator;

    void loadActions();
};


void KisPart::Private::loadActions()
{
    actionCollection = new KActionCollection(part, "krita");

    KGlobal::dirs()->addResourceType("kis_actions", "data", "krita/actions/");
    QStringList actionDefinitions = KGlobal::dirs()->findAllResources("kis_actions", "*.action", KStandardDirs::Recursive | KStandardDirs::NoDuplicates);

    foreach(const QString &actionDefinition, actionDefinitions)  {
        QDomDocument doc;
        QFile f(actionDefinition);
        f.open(QFile::ReadOnly);
        doc.setContent(f.readAll());

        QDomElement e = doc.documentElement(); // Actions
        QString collection = e.attribute("name");

        e = e.firstChild().toElement(); // Action

        while (!e.isNull()) {
            if (e.tagName() == "Action") {
                QString name = e.attribute("name");

                QString icon = e.attribute("icon");
                QString text = i18n(e.attribute("text").toUtf8().constData());
                QString whatsthis = i18n(e.attribute("whatsThis").toUtf8().constData());
                QString toolTip = i18n(e.attribute("toolTip").toUtf8().constData());
                QString statusTip = i18n(e.attribute("statusTip").toUtf8().constData());
                QString iconText = i18n(e.attribute("iconText").toUtf8().constData());
                QKeySequence shortcut = QKeySequence(e.attribute("shortcut"));
                bool isCheckable = e.attribute("isCheckable") == "true" ? true : false;
                QKeySequence defaultShortcut = QKeySequence(e.attribute("defaultShortcut"));

                if (name.isEmpty()) {
                    dbgKrita << text << "has no name! From:" << actionDefinition;
                }

                KisAction *action = new KisAction(KisIconUtils::loadIcon(icon.toLatin1()), text);
                action->setObjectName(name);
                action->setWhatsThis(whatsthis);
                action->setToolTip(toolTip);
                action->setStatusTip(statusTip);
                action->setIconText(iconText);
                action->setShortcut(shortcut);
                action->setCheckable(isCheckable);

                if (!actionCollection->action(name)) {
                    actionCollection->addAction(name, action);
                }
//                else {
//                    dbgKrita << "duplicate action" << name << action << "from" << collection;
//                    delete action;
//                }
            }
            e = e.nextSiblingElement();
        }
        actionCollection->readSettings();
    }

    //check for colliding shortcuts
    QMap<QKeySequence, QAction*> existingShortcuts;
    foreach(QAction* action, actionCollection->actions()) {
        if(action->shortcut() == QKeySequence(0)) {
            continue;
        }
        if (existingShortcuts.contains(action->shortcut())) {
            dbgKrita << "action" << action->text() << "and" <<  existingShortcuts[action->shortcut()]->text() << "have the same shortcut:" << action->shortcut();
        }
        else {
            existingShortcuts[action->shortcut()] = action;
        }
    }

}

KisPart* KisPart::instance()
{
    K_GLOBAL_STATIC(KisPart, s_instance)
    return s_instance;
}


KisPart::KisPart()
    : d(new Private(this))
{
    setTemplatesResourcePath(QLatin1String("krita/templates/"));

    // Preload all the resources in the background
    Q_UNUSED(KoResourceServerProvider::instance());
    Q_UNUSED(KisResourceServerProvider::instance());
    Q_UNUSED(KisColorManager::instance());

    connect(this, SIGNAL(documentOpened(QString)),
            this, SLOT(updateIdleWatcherConnections()));

    connect(this, SIGNAL(documentClosed(QString)),
            this, SLOT(updateIdleWatcherConnections()));

    d->animationCachePopulator.reset(new KisAnimationCachePopulator(this));

    connect(&d->idleWatcher, SIGNAL(startedIdleMode()),
            d->animationCachePopulator.data(), SLOT(slotRequestRegeneration()));

    d->animationCachePopulator->slotRequestRegeneration();
}

KisPart::~KisPart()
{
    while (!d->documents.isEmpty()) {
        delete d->documents.takeFirst();
    }

    while (!d->views.isEmpty()) {
        delete d->views.takeFirst();
    }

    while (!d->mainWindows.isEmpty()) {
        delete d->mainWindows.takeFirst();
    }

    delete d;
}

void KisPart::updateIdleWatcherConnections()
{
    QVector<KisImageSP> images;

    foreach (QPointer<KisDocument> document, documents()) {
        images << document->image();
    }

    d->idleWatcher.setTrackedImages(images);
}

void KisPart::addDocument(KisDocument *document)
{
    //dbgKrita << "Adding document to part list" << document;
    Q_ASSERT(document);
    if (!d->documents.contains(document)) {
        d->documents.append(document);
        emit documentOpened('/'+objectName());
    }
}

QList<QPointer<KisDocument> > KisPart::documents() const
{
    return d->documents;
}

KisDocument *KisPart::createDocument() const
{
    KisDocument *doc = new KisDocument();
    return doc;
}


int KisPart::documentCount() const
{
    return d->documents.size();
}

void KisPart::removeDocument(KisDocument *document)
{
    d->documents.removeAll(document);
    emit documentClosed('/'+objectName());
    document->deleteLater();
}

KisMainWindow *KisPart::createMainWindow()
{
    KisMainWindow *mw = new KisMainWindow();

    addMainWindow(mw);

    return mw;
}

KisView *KisPart::createView(KisDocument *document, KoCanvasResourceManager *resourceManager, KActionCollection *actionCollection, QWidget *parent)
{
    QApplication::setOverrideCursor(Qt::WaitCursor);
    KisView *view  = new KisView(document, resourceManager, actionCollection, parent);
    QApplication::restoreOverrideCursor();

    addView(view);

    return view;
}

void KisPart::addView(KisView *view)
{
    if (!view)
        return;

    if (!d->views.contains(view)) {
        d->views.append(view);
    }

    connect(view, SIGNAL(destroyed()), this, SLOT(viewDestroyed()));

    emit sigViewAdded(view);
}

void KisPart::removeView(KisView *view)
{
    if (!view) return;

    emit sigViewRemoved(view);

    QPointer<KisDocument> doc = view->document();
    d->views.removeAll(view);

    if (doc) {
        bool found = false;
        foreach(QPointer<KisView> view, d->views) {
            if (view && view->document() == doc) {
                found = true;
                break;
            }
        }
        if (!found) {
            removeDocument(doc);
        }
    }
}

QList<QPointer<KisView> > KisPart::views() const
{
    return d->views;
}

int KisPart::viewCount(KisDocument *doc) const
{
    if (!doc) {
        return d->views.count();
    }
    else {
        int count = 0;
        foreach(QPointer<KisView> view, d->views) {
            if (view->document() == doc) {
                count++;
            }
        }
        return count;
    }
}

QGraphicsItem *KisPart::canvasItem(KisDocument *document, bool create)
{
    if (create && !d->canvasItem) {
        d->canvasItem = createCanvasItem(document);
    }
    return d->canvasItem;
}

QGraphicsItem *KisPart::createCanvasItem(KisDocument *document)
{
    if (!document) return 0;

    KisView *view = createView(document, 0, 0, 0);
    QGraphicsProxyWidget *proxy = new QGraphicsProxyWidget();
    QWidget *canvasController = view->findChild<KoCanvasControllerWidget*>();
    proxy->setWidget(canvasController);
    return proxy;
}

void KisPart::addMainWindow(KisMainWindow *mainWindow)
{
    if (!mainWindow) return;
    if (d->mainWindows.contains(mainWindow)) return;

    dbgUI <<"mainWindow" << (void*)mainWindow <<"added to doc" << this;
    d->mainWindows.append(mainWindow);

}

void KisPart::removeMainWindow(KisMainWindow *mainWindow)
{
    dbgUI <<"mainWindow" << (void*)mainWindow <<"removed from doc" << this;
    if (mainWindow) {
        d->mainWindows.removeAll(mainWindow);
    }
}

const QList<QPointer<KisMainWindow> > &KisPart::mainWindows() const
{
    return d->mainWindows;
}

int KisPart::mainwindowCount() const
{
    return d->mainWindows.count();
}


KisMainWindow *KisPart::currentMainwindow() const
{
    QWidget *widget = qApp->activeWindow();
    KisMainWindow *mainWindow = qobject_cast<KisMainWindow*>(widget);
    while (!mainWindow && widget) {
        widget = widget->parentWidget();
        mainWindow = qobject_cast<KisMainWindow*>(widget);
    }

    if (!mainWindow && mainWindows().size() > 0) {
        mainWindow = mainWindows().first();
    }
    return mainWindow;

}

<<<<<<< HEAD
KisIdleWatcher* KisPart::idleWatcher() const
{
    return &d->idleWatcher;
}

KisAnimationCachePopulator* KisPart::cachePopulator() const
{
    return d->animationCachePopulator.data();
}

void KisPart::openExistingFile(const KUrl& url)
=======
void KisPart::openExistingFile(const QUrl &url)
>>>>>>> 60260149
{
    qApp->setOverrideCursor(Qt::BusyCursor);
    KisDocument *document = createDocument();
    if (!document->openUrl(url)) {
        return;
    }
    document->setModified(false);
    addDocument(document);

    KisMainWindow *mw = 0;
    if (d->startupWidget) {
        mw = qobject_cast<KisMainWindow*>(d->startupWidget->parent());
    }
    if (!mw) {
        mw = currentMainwindow();
    }

    mw->addViewAndNotifyLoadingCompleted(document);

    if (d->startupWidget) {
        d->startupWidget->setParent(0);
        d->startupWidget->hide();
    }
    qApp->restoreOverrideCursor();
}

void KisPart::configureShortcuts()
{
    if (!d->actionCollection) {
        d->loadActions();
    }

    // In kdelibs4 a hack was used to hide the shortcut schemes widget in the
    // normal shortcut editor KShortcutsDialog from kdelibs, by setting the
    // bottom buttons oneself. This does not work anymore (as the buttons are
    // no longer exposed), so for now running with a plain copy of the sources
    // of KShortcutsDialog, where the schemes editor is disabled directly.
    // Not nice, but then soon custom Krita-specific shortcut handling is
    // planned anyway.
    KisShortcutsDialog dlg(KShortcutsEditor::WidgetAction | KShortcutsEditor::WindowAction | KShortcutsEditor::ApplicationAction);
    dlg.addCollection(d->actionCollection);
    dlg.configure();

    foreach(KisMainWindow *mainWindow, d->mainWindows) {
        KActionCollection *ac = mainWindow->actionCollection();
        ac->readSettings();

        // append shortcuts to tooltips if they exist
        foreach( QAction* tempAction, ac->actions())
        {
            // find the shortcut pattern and delete (note the preceding space in the RegEx)
            QString strippedTooltip = tempAction->toolTip().remove(QRegExp("\\s\\(.*\\)"));

            // append shortcut if it exists for action
            if(tempAction->shortcut() == QKeySequence(0))
                 tempAction->setToolTip( strippedTooltip);
            else
                 tempAction->setToolTip( strippedTooltip + " (" + tempAction->shortcut().toString() + ")");

        }


    }
}

void KisPart::openTemplate(const QUrl &url)
{
    qApp->setOverrideCursor(Qt::BusyCursor);
    KisDocument *document = createDocument();

    bool ok = document->loadNativeFormat(url.toLocalFile());
    document->setModified(false);
    document->undoStack()->clear();

    if (ok) {
        QMimeDatabase db;
        QString mimeType = db.mimeTypeForFile(url.path(), QMimeDatabase::MatchExtension).name();
        // in case this is a open document template remove the -template from the end
        mimeType.remove( QRegExp( "-template$" ) );
        document->setMimeTypeAfterLoading(mimeType);
        document->resetURL();
        document->setEmpty();
    } else {
        document->showLoadingErrorDialog();
        document->initEmpty();
    }
    addDocument(document);

    KisMainWindow *mw = qobject_cast<KisMainWindow*>(d->startupWidget->parent());
    if (!mw) mw = currentMainwindow();
    mw->addViewAndNotifyLoadingCompleted(document);

    d->startupWidget->setParent(0);
    d->startupWidget->hide();
    qApp->restoreOverrideCursor();
}

void KisPart::viewDestroyed()
{
    KisView *view = qobject_cast<KisView*>(sender());
    if (view) {
        removeView(view);
    }
}

void KisPart::addRecentURLToAllMainWindows(QUrl url)
{
    // Add to recent actions list in our mainWindows
    foreach(KisMainWindow *mainWindow, d->mainWindows) {
        mainWindow->addRecentURL(url);
    }
}

void KisPart::showStartUpWidget(KisMainWindow *mainWindow, bool alwaysShow)
{

#ifndef NDEBUG
    if (d->templatesResourcePath.isEmpty())
        dbgUI << "showStartUpWidget called, but setTemplatesResourcePath() never called. This will not show a lot";
#endif

    if (!alwaysShow) {
        KConfigGroup cfgGrp( KSharedConfig::openConfig(), "TemplateChooserDialog");
        QString fullTemplateName = cfgGrp.readPathEntry("AlwaysUseTemplate", QString());
        if (!fullTemplateName.isEmpty()) {
            QUrl url(fullTemplateName);
            QFileInfo fi(url.toLocalFile());
            if (!fi.exists()) {
                const QString templatesResourcePath = this->templatesResourcePath();
                QString desktopfile = KGlobal::dirs()->findResource("data", templatesResourcePath + "*/" + fullTemplateName);
                if (desktopfile.isEmpty()) {
                    desktopfile = KGlobal::dirs()->findResource("data", templatesResourcePath + fullTemplateName);
                }
                if (desktopfile.isEmpty()) {
                    fullTemplateName.clear();
                } else {
                    KDesktopFile f(desktopfile);
                    fullTemplateName = QFileInfo(desktopfile).absolutePath() + '/' + f.readUrl();
                }
            }
            if (!fullTemplateName.isEmpty()) {
                openTemplate(QUrl::fromLocalFile(fullTemplateName));
                return;
            }
        }
    }

    if (d->startupWidget) {
        delete d->startupWidget;
    }
    const QStringList mimeFilter = KisImportExportManager::mimeFilter(KIS_MIME_TYPE,
                                                                      KisImportExportManager::Import,
                                                                      KisDocumentEntry::extraNativeMimeTypes());

    d->startupWidget = new KisOpenPane(0, mimeFilter, d->templatesResourcePath);
    d->startupWidget->setWindowModality(Qt::WindowModal);
    QList<CustomDocumentWidgetItem> widgetList = createCustomDocumentWidgets(d->startupWidget);
    foreach(const CustomDocumentWidgetItem & item, widgetList) {
        d->startupWidget->addCustomDocumentWidget(item.widget, item.title, item.icon);
        connect(item.widget, SIGNAL(documentSelected(KisDocument*)), this, SLOT(startCustomDocument(KisDocument*)));
    }

    connect(d->startupWidget, SIGNAL(openExistingFile(const QUrl&)), this, SLOT(openExistingFile(const QUrl&)));
    connect(d->startupWidget, SIGNAL(openTemplate(const QUrl&)), this, SLOT(openTemplate(const QUrl&)));

    d->startupWidget->setParent(mainWindow);
    d->startupWidget->setWindowFlags(Qt::Dialog);
    d->startupWidget->exec();
}

QList<KisPart::CustomDocumentWidgetItem> KisPart::createCustomDocumentWidgets(QWidget * parent)
{
    KisConfig cfg;

    int w = cfg.defImageWidth();
    int h = cfg.defImageHeight();

    QList<KisPart::CustomDocumentWidgetItem> widgetList;
    {
        KisPart::CustomDocumentWidgetItem item;
        item.widget = new KisCustomImageWidget(parent,
                                               w, h, cfg.defImageResolution(), cfg.defColorModel(), cfg.defaultColorDepth(), cfg.defColorProfile(),
                                               i18n("Unnamed"));

        item.icon = "application-x-krita";
        widgetList << item;
    }

    {
        QSize sz = KisClipboard::instance()->clipSize();
        if (sz.isValid() && sz.width() != 0 && sz.height() != 0) {
            w = sz.width();
            h = sz.height();
        }

        KisPart::CustomDocumentWidgetItem item;
        item.widget = new KisImageFromClipboard(parent,
                                                w, h, cfg.defImageResolution(), cfg.defColorModel(), cfg.defaultColorDepth(), cfg.defColorProfile(),
                                                i18n("Unnamed"));

        item.title = i18n("Create from Clipboard");
        item.icon = "klipper";

        widgetList << item;


    }

    return widgetList;
}

void KisPart::setTemplatesResourcePath(const QString &templatesResourcePath)
{
    Q_ASSERT(!templatesResourcePath.isEmpty());
    Q_ASSERT(templatesResourcePath.endsWith(QLatin1Char('/')));

    d->templatesResourcePath = templatesResourcePath;
}

QString KisPart::templatesResourcePath() const
{
    return d->templatesResourcePath;
}

void KisPart::startCustomDocument(KisDocument* doc)
{
    addDocument(doc);
    KisMainWindow *mw = qobject_cast<KisMainWindow*>(d->startupWidget->parent());
    if (!mw) mw = currentMainwindow();

    mw->addViewAndNotifyLoadingCompleted(doc);

    d->startupWidget->setParent(0);
    d->startupWidget->hide();
}

KisInputManager* KisPart::currentInputManager()
{
    return instance()->currentMainwindow()->viewManager()->inputManager();
}


#include <KisPart.moc>
#include <QMimeDatabase>
#include <QMimeType><|MERGE_RESOLUTION|>--- conflicted
+++ resolved
@@ -71,15 +71,11 @@
 #include "kis_image_from_clipboard_widget.h"
 #include "kis_shape_controller.h"
 #include "kis_resource_server_provider.h"
-<<<<<<< HEAD
 #include "kis_animation_cache_populator.h"
 #include "kis_idle_watcher.h"
 #include "kis_image.h"
-
-=======
 #include "KisImportExportManager.h"
 #include "KisDocumentEntry.h"
->>>>>>> 60260149
 
 #include "kis_color_manager.h"
 
@@ -429,7 +425,6 @@
 
 }
 
-<<<<<<< HEAD
 KisIdleWatcher* KisPart::idleWatcher() const
 {
     return &d->idleWatcher;
@@ -440,10 +435,7 @@
     return d->animationCachePopulator.data();
 }
 
-void KisPart::openExistingFile(const KUrl& url)
-=======
 void KisPart::openExistingFile(const QUrl &url)
->>>>>>> 60260149
 {
     qApp->setOverrideCursor(Qt::BusyCursor);
     KisDocument *document = createDocument();

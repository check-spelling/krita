--- conflicted
+++ resolved
@@ -405,14 +405,9 @@
         collection->setConfigGroup("krita/shortcuts");
         collection->readSettings(&group);
     }
-<<<<<<< HEAD
-	
-=======
 
     KisInputProfileManager::instance()->loadProfiles();
 
-
->>>>>>> 1c547801
 #if 0
     //check for colliding shortcuts
     QSet<QKeySequence> existingShortcuts;

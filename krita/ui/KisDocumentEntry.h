/* This file is part of the KDE project
   Copyright (C) 1998, 1999 Torben Weis <weis@kde.org>
   Copyright     2007       David Faure <faure@kde.org>

   This library is free software; you can redistribute it and/or
   modify it under the terms of the GNU Library General Public
   License as published by the Free Software Foundation; either
   version 2 of the License, or (at your option) any later version.

   This library is distributed in the hope that it will be useful,
   but WITHOUT ANY WARRANTY; without even the implied warranty of
   MERCHANTABILITY or FITNESS FOR A PARTICULAR PURPOSE.  See the GNU
   Library General Public License for more details.

   You should have received a copy of the GNU Library General Public License
   along with this library; see the file COPYING.LIB.  If not, write to
   the Free Software Foundation, Inc., 51 Franklin Street, Fifth Floor,
 * Boston, MA 02110-1301, USA.
*/

#ifndef KIS_DOCUMENT_ENTRY_H
#define KIS_DOCUMENT_ENTRY_H

#include <QList>
<<<<<<< HEAD
#include <QString>
#include "krita_export.h"
=======
#include "kritaui_export.h"
>>>>>>> a3594d97

class QStringList;
class KisDocument;
class QPluginLoader;

/**
 *  Represents an available Calligra component
 *  that supports the document interface.
 */
class KRITAUI_EXPORT KisDocumentEntry
{

public:
    /**
     * Represents an invalid entry (as returned by queryByMimeType for instance)
     */
    explicit KisDocumentEntry();
    /**
     * Represents a valid entry
     */
    explicit KisDocumentEntry(QPluginLoader *loader);
    ~KisDocumentEntry();

    static QString nativeMimeType();

    static QStringList extraNativeMimeTypes();

    QPluginLoader *loader() const;

    /**
     * @return TRUE if the service pointer is null
     */
    bool isEmpty() const;

    /**
     * @return name of the associated service
     */
    QString name() const;

    /**
     *  Mimetypes (and other service types) which this document can handle.
     */
    QStringList mimeTypes() const;

    /**
     *  @return TRUE if the document can handle the requested mimetype.
     */
    bool supportsMimeType(const QString & _mimetype) const;

        /**
     *  This function will query ksycoca to find all available components.
     *  The result will only contain parts, which are embeddable into a document
     *
     *  @param _constr is a constraint expression as used by KTrader.
     *                 You can use it to set additional restrictions on the available
     *                 components.
     */
    static QList<KisDocumentEntry> query(const QString &  mimetype = QString());

    /**
     *  This is a convenience function.
     *
     *  @return a document entry for the Calligra component that supports
     *          the requested mimetype and fits the user best.
     */
    static KisDocumentEntry queryByMimeType(const QString & mimetype);

private:
    QPluginLoader *m_loader;
};

#endif<|MERGE_RESOLUTION|>--- conflicted
+++ resolved
@@ -22,12 +22,8 @@
 #define KIS_DOCUMENT_ENTRY_H
 
 #include <QList>
-<<<<<<< HEAD
 #include <QString>
-#include "krita_export.h"
-=======
 #include "kritaui_export.h"
->>>>>>> a3594d97
 
 class QStringList;
 class KisDocument;

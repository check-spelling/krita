--- conflicted
+++ resolved
@@ -741,31 +741,18 @@
         shaderText.append(d->displayFilter->program().toLatin1());
     }
 
-<<<<<<< HEAD
     if (haveGLSL13 && useHiQualityFiltering) {
         shaderText.append("#define HIGHQ_SCALING\n");
-=======
+    }
+
+    if (haveGLSL13 && useDirectLodFetch) {
+        shaderText.append("#define DIRECT_LOD_FETCH\n");
+    }
+
     {
-        QFile prefaceFile(KoResourcePaths::findResource("data", prefaceKey));
+        QFile prefaceFile(KoResourcePaths::findResource("data", fileKey));
         prefaceFile.open(QIODevice::ReadOnly);
         shaderText.append(prefaceFile.readAll());
->>>>>>> 414a4e47
-    }
-
-    if (haveGLSL13 && useDirectLodFetch) {
-        shaderText.append("#define DIRECT_LOD_FETCH\n");
-    }
-
-    {
-<<<<<<< HEAD
-        QFile prefaceFile(KGlobal::dirs()->findResource("data", fileKey));
-        prefaceFile.open(QIODevice::ReadOnly);
-        shaderText.append(prefaceFile.readAll());
-=======
-        QFile mainFile(KoResourcePaths::findResource("data", mainKey));
-        mainFile.open(QIODevice::ReadOnly);
-        shaderText.append(mainFile.readAll());
->>>>>>> 414a4e47
     }
 
     return shaderText;

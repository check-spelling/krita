--- conflicted
+++ resolved
@@ -56,10 +56,7 @@
     virtual ~KisOpenGLCanvas2();
 
     void setDisplayFilter(KisDisplayFilter *displayFilter);
-<<<<<<< HEAD
-=======
     void setWrapAroundViewingMode(bool value);
->>>>>>> 17769ae0
 
 public: // QWidget
 

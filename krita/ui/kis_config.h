/*
 *  Copyright (c) 2002 Patrick Julien <freak@codepimps.org>
 *
 *  This program is free software; you can redistribute it and/or modify
 *  it under the terms of the GNU General Public License as published by
 *  the Free Software Foundation; either version 2 of the License, or
 *  (at your option) any later version.
 *
 *  This program is distributed in the hope that it will be useful,
 *  but WITHOUT ANY WARRANTY; without even the implied warranty of
 *  MERCHANTABILITY or FITNESS FOR A PARTICULAR PURPOSE.  See the
 *  GNU General Public License for more details.
 *
 *  You should have received a copy of the GNU General Public License
 *  along with this program; if not, write to the Free Software
 *  Foundation, Inc., 51 Franklin Street, Fifth Floor, Boston, MA 02110-1301, USA.
 */
#ifndef KIS_CONFIG_H_
#define KIS_CONFIG_H_

#include <QString>
#include <QStringList>
#include <QList>
#include <QColor>

#include <ksharedconfig.h>
#include <kconfiggroup.h>

#include "kis_global.h"
#include "kis_properties_configuration.h"
#include "krita_export.h"

class KoColorProfile;

class KRITAUI_EXPORT KisConfig
{
public:
    KisConfig();
    ~KisConfig();

    bool useProjections() const;
    void setUseProjections(bool useProj);

    bool undoEnabled() const;
    void setUndoEnabled(bool undo);

    int undoStackLimit() const;
    void setUndoStackLimit(int limit);

    qint32 defImageWidth() const;
    void defImageWidth(qint32 width);

    qint32 defImageHeight() const;
    void defImageHeight(qint32 height);

    double defImageResolution() const;
    void defImageResolution(double res);

    /**
     * @return the id of the default color model used for creating new images.
     */
    QString defColorModel() const;
    /**
     * set the id of the default color model used for creating new images.
     */
    void defColorModel(const QString & model);

    /**
     * @return the id of the default color depth used for creating new images.
     */
    QString defColorDepth() const;
    /**
     * set the id of the default color depth used for creating new images.
     */
    void defColorDepth(const QString & depth);

    /**
     * @return the id of the default color profile used for creating new images.
     */
    QString defColorProfile() const;
    /**
     * set the id of the default color profile used for creating new images.
     */
    void defColorProfile(const QString & depth);

    enumCursorStyle cursorStyle() const;
    enumCursorStyle getDefaultCursorStyle() const;
    void setCursorStyle(enumCursorStyle style);

    QString monitorProfile() const;
    void setMonitorProfile(const QString & monitorProfile, bool override = false);
    static const KoColorProfile* getScreenProfile(int screen = -1);
    const KoColorProfile *displayProfile(int screen = -1);

    QString workingColorSpace() const;
    void setWorkingColorSpace(const QString & workingColorSpace);

    QString importProfile() const;
    void setImportProfile(const QString & importProfile);

    QString printerColorSpace() const;
    void setPrinterColorSpace(const QString & printerColorSpace);

    QString printerProfile() const;
    void setPrinterProfile(const QString & printerProfile);

    bool useBlackPointCompensation() const;
    void setUseBlackPointCompensation(bool useBlackPointCompensation);

    bool showRulers() const;
    void setShowRulers(bool rulers);

    qint32 pasteBehaviour() const;
    void setPasteBehaviour(qint32 behaviour);

    qint32 renderIntent() const;
    void setRenderIntent(qint32 renderIntent);

    bool useOpenGL() const;
    void setUseOpenGL(bool useOpenGL);

    bool useOpenGLShaders() const;
    void setUseOpenGLShaders(bool useOpenGLShaders);

    bool useOpenGLToolOutlineWorkaround() const;
    void setUseOpenGLToolOutlineWorkaround(bool useWorkaround);

    bool useOpenGLTrilinearFiltering() const;
    void setUseOpenGLTrilinearFiltering(bool useTrilinearFiltering);

    qint32 maxNumberOfThreads();
    void setMaxNumberOfThreads(qint32 numberOfThreads);

    /// Maximum tiles in memory (this is a guideline, not absolute)
    qint32 maxTilesInMem() const;
    void setMaxTilesInMem(qint32 tiles);

    quint32 getGridMainStyle();
    void setGridMainStyle(quint32 v);

    quint32 getGridSubdivisionStyle();
    void setGridSubdivisionStyle(quint32 v);

    QColor getGridMainColor();
    void setGridMainColor(const QColor & v);

    QColor getGridSubdivisionColor();
    void setGridSubdivisionColor(const QColor & v);

    quint32 getGridHSpacing();
    void setGridHSpacing(quint32 v);

    quint32 getGridVSpacing();
    void setGridVSpacing(quint32 v);

    bool getGridSpacingAspect();
    void setGridSpacingAspect(bool v);

    quint32 getGridSubdivisions();
    void setGridSubdivisions(quint32 v);

    quint32 getGridOffsetX();
    void setGridOffsetX(quint32 v);

    quint32 getGridOffsetY();
    void setGridOffsetY(quint32 v);

    bool getGridOffsetAspect();
    void setGridOffsetAspect(bool v);

    qint32 checkSize();
    void setCheckSize(qint32 checkSize);

    bool scrollCheckers() const;
    void setScrollingCheckers(bool scollCheckers);

    QColor checkersColor();
    void setCheckersColor(const QColor & v);

    QColor canvasBorderColor();
    void setCanvasBorderColor(const QColor &color);

    bool antialiasCurves();
    void setAntialiasCurves(bool v);

    bool showRootLayer();
    void setShowRootLayer(bool showRootLayer);

    bool showOutlineWhilePainting();
    void setShowOutlineWhilePainting(bool showOutlineWhilePainting);

    int autoSaveInterval();
    void setAutoSaveInterval(int seconds);

    bool backupFile();
    void setBackupFile(bool backupFile);

    bool showFilterGallery();
    void setShowFilterGallery(bool showFilterGallery);

    bool showFilterGalleryLayerMaskDialog();
    void setShowFilterGalleryLayerMaskDialog(bool showFilterGallery);

    QString defaultPainterlyColorModelId();
    void setDefaultPainterlyColorModelId(const QString& def);

    QString defaultPainterlyColorDepthId();
    void setDefaultPainterlyColorDepthId(const QString& def);

    // OPENGL_SUCCESS, TRY_OPENGL, OPENGL_NOT_TRIED, OPENGL_FAILED
    QString canvasState() const;
    void setCanvasState(const QString& state);

    bool paintopPopupDetached() const;
    void setPaintopPopupDetached(bool detached);

    QString pressureTabletCurve() const;
    void setPressureTabletCurve(const QString& curveString) const;

    bool zoomWithWheel() const;
    void setZoomWithWheel(const bool zoom) const;

    qreal vastScrolling() const;
    void setVastScrolling(const qreal factor) const;

    int presetChooserViewMode() const;
    void setPresetChooserViewMode(const int mode);

    bool presetShowAllMode() const;
    void setPresetShowAllMode(bool showAll);

    bool firstRun() const;
    void setFirstRun(const bool firstRun) const;

    bool clicklessSpacePan() const;
    void setClicklessSpacePan(const bool toggle) const;

    int horizontalSplitLines() const;
    void setHorizontalSplitLines(const int numberLines) const;

    int verticalSplitLines() const;
    void setVerticalSplitLines(const int numberLines) const;

    int hideDockersFullscreen();
    void setHideDockersFullscreen(const int value) const;

    int hideMenuFullscreen();
    void setHideMenuFullscreen(const int value) const;

    int hideScrollbarsFullscreen();
    void setHideScrollbarsFullscreen(const int value) const;

    int hideStatusbarFullscreen();
    void setHideStatusbarFullscreen(const int value) const;

    int hideTitlebarFullscreen();
    void setHideTitlebarFullscreen(const int value) const;

    int hideToolbarFullscreen();
    void setHideToolbarFullscreen(const int value) const;

    QStringList favoriteCompositeOps() const;
    void setFavoriteCompositeOps(const QStringList& compositeOps);

    QString exportConfiguration(const QString &filterId) const;
    void setExportConfiguration(const QString &filterId, const KisPropertiesConfiguration &properties);

<<<<<<< HEAD
    bool useOcio();
    void setUseOcio(bool useOCIO);

    bool useOcioEnvironmentVariable();
    void setUseOcioEnvironmentVariable(bool useOCIO);

    QString ocioConfigurationPath();
    void setOcioConfigurationPath(const QString &path);

    QString ocioLutPath();
    void setOcioLutPath(const QString &path);

=======
    bool useSystemMonitorProfile() const;
    void setUseSystemMonitorProfile(bool _useSystemMonitorProfile);
>>>>>>> 55db9cbd

    template<class T>
    void writeEntry(const QString& name, const T& value) {
        m_cfg.writeEntry(name, value);
    }

    template<class T>
    void writeList(const QString& name, const QList<T>& value) {
        m_cfg.writeEntry(name, value);
    }

    template<class T>
    T readEntry(const QString& name, const T& defaultValue=T()) {
        return m_cfg.readEntry(name, defaultValue);
    }

    template<class T>
    QList<T> readList(const QString& name, const QList<T>& defaultValue=QList<T>()) {
        return m_cfg.readEntry(name, defaultValue);
    }

private:
    KisConfig(const KisConfig&);
    KisConfig& operator=(const KisConfig&);

private:
    mutable KConfigGroup m_cfg;
};

#endif // KIS_CONFIG_H_<|MERGE_RESOLUTION|>--- conflicted
+++ resolved
@@ -265,7 +265,6 @@
     QString exportConfiguration(const QString &filterId) const;
     void setExportConfiguration(const QString &filterId, const KisPropertiesConfiguration &properties);
 
-<<<<<<< HEAD
     bool useOcio();
     void setUseOcio(bool useOCIO);
 
@@ -278,10 +277,8 @@
     QString ocioLutPath();
     void setOcioLutPath(const QString &path);
 
-=======
     bool useSystemMonitorProfile() const;
     void setUseSystemMonitorProfile(bool _useSystemMonitorProfile);
->>>>>>> 55db9cbd
 
     template<class T>
     void writeEntry(const QString& name, const T& value) {

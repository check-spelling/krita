/* This file is part of the KDE project
   Copyright (C) 2000 Werner Trobin <trobin@kde.org>

   This library is free software; you can redistribute it and/or
   modify it under the terms of the GNU Library General Public
   License as published by the Free Software Foundation; either
   version 2 of the License, or (at your option) any later version.

   This library is distributed in the hope that it will be useful,
   but WITHOUT ANY WARRANTY; without even the implied warranty of
   MERCHANTABILITY or FITNESS FOR A PARTICULAR PURPOSE.  See the GNU
   Library General Public License for more details.

   You should have received a copy of the GNU Library General Public License
   along with this library; see the file COPYING.LIB.  If not, write to
   the Free Software Foundation, Inc., 51 Franklin Street, Fifth Floor,
 * Boston, MA 02110-1301, USA.
*/

#include "KisTemplateTree.h"

#include <QDir>
#include <QPrinter>
#include <QUrl>

#include <kdesktopfile.h>
#include <kconfig.h>
#include <kdebug.h>
#include <kglobal.h>

#include <kstandarddirs.h>
#include <kio/netaccess.h>
#include <klocale.h>
#include <kconfiggroup.h>

#include <KisTemplate.h>
#include <KisTemplateGroup.h>
#include <KisTemplates.h>

KisTemplateTree::KisTemplateTree(const QString &templatesResourcePath,
                               const KComponentData &componentData, bool readTree) :
        m_templatesResourcePath(templatesResourcePath), m_componentData(componentData), m_defaultGroup(0),
        m_defaultTemplate(0)
{
    if (readTree)
        readTemplateTree();
}

KisTemplateTree::~KisTemplateTree()
{
    qDeleteAll(m_groups);
}

void KisTemplateTree::readTemplateTree()
{

    readGroups();
    readTemplates();
}

void KisTemplateTree::writeTemplateTree()
{
<<<<<<< HEAD
    QString localDir = KGlobal::dirs()->saveLocation(m_templateType);
=======
    QString localDir = m_componentData.dirs()->saveLocation("data", m_templatesResourcePath);
>>>>>>> e1197406

    foreach (KisTemplateGroup *group, m_groups) {
        //kDebug( 30003 ) <<"---------------------------------";
        //kDebug( 30003 ) <<"group:" << group->name();

        bool touched = false;
        QList<KisTemplate*> templates = group->templates();
        QList<KisTemplate*>::iterator it = templates.begin();
        for (; it != templates.end() && !touched && !group->touched(); ++it)
            touched = (*it)->touched();

        if (group->touched() || touched) {
            //kDebug( 30003 ) <<"touched";
            if (!group->isHidden()) {
                //kDebug( 30003 ) <<"not hidden";
                KStandardDirs::makeDir(localDir + group->name()); // create the local group dir
            } else {
                //kDebug( 30003 ) <<"hidden";
                if (group->dirs().count() == 1 && group->dirs().contains(localDir)) {
                    //kDebug( 30003 ) <<"local only";
                    KIO::NetAccess::del(QUrl::fromLocalFile(group->dirs().first()), 0);
                    //kDebug( 30003 ) <<"removing:" << group->dirs().first();
                } else {
                    //kDebug( 30003 ) <<"global";
                    KStandardDirs::makeDir(localDir + group->name());
                }
            }
        }
        foreach (KisTemplate *t, templates) {
            if (t->touched()) {
                //kDebug( 30003 ) <<"++template:" << t->name();
                writeTemplate(t, group, localDir);
            }
            if (t->isHidden() && t->touched()) {
                //kDebug( 30003 ) <<"+++ delete local template ##############";
                writeTemplate(t, group, localDir);
                QFile::remove(t->file());
                QFile::remove(t->picture());
            }
        }
    }
}

void KisTemplateTree::add(KisTemplateGroup *g)
{

    KisTemplateGroup *group = find(g->name());
    if (group == NULL)
        m_groups.append(g);
    else {
        group->addDir(g->dirs().first()); // "...there can be only one..." (Queen)
        delete g;
        g = NULL;
    }
}

KisTemplateGroup *KisTemplateTree::find(const QString &name) const
{
    QList<KisTemplateGroup*>::const_iterator it = m_groups.begin();
    KisTemplateGroup* ret = NULL;

    while (it != m_groups.end()) {
        if ((*it)->name() == name) {
            ret = *it;
            break;
        }

        ++it;
    }

    return ret;
}

void KisTemplateTree::readGroups()
{

<<<<<<< HEAD
    QStringList dirs = KGlobal::dirs()->resourceDirs(m_templateType);
=======
    QStringList dirs = m_componentData.dirs()->findDirs("data", m_templatesResourcePath);
>>>>>>> e1197406
    foreach(const QString & dirName, dirs) {
        //kDebug( 30003 ) <<"dir:" << *it;
        QDir dir(dirName);
        // avoid the annoying warning
        if (!dir.exists())
            continue;
        QStringList templateDirs = dir.entryList(QDir::Dirs | QDir::NoDotAndDotDot);
        foreach(const QString & templateDirName, templateDirs) {
            QDir templateDir(dirName + templateDirName);
            QString name = templateDirName;
            QString defaultTab;
            int sortingWeight = 1000;
            if (templateDir.exists(".directory")) {
                KDesktopFile config(templateDir.absoluteFilePath(".directory"));
                KConfigGroup dg = config.desktopGroup();
                name = dg.readEntry("Name");
                defaultTab = dg.readEntry("X-KDE-DefaultTab");
                sortingWeight = dg.readEntry("X-KDE-SortingWeight", 1000);
                //kDebug( 30003 ) <<"name:" << name;
            }
            KisTemplateGroup *g = new KisTemplateGroup(name, templateDir.absolutePath() + QDir::separator(), sortingWeight);
            add(g);
            if (defaultTab == "true")
                m_defaultGroup = g;
        }
    }
}

void KisTemplateTree::readTemplates()
{
    QString dontShow = "imperial";

    if (KGlobal::locale()->pageSize() == QPrinter::Letter) {
        dontShow = "metric";
    }

    foreach (KisTemplateGroup* group, m_groups) {
        QStringList dirs = group->dirs();
        for (QStringList::ConstIterator it = dirs.constBegin(); it != dirs.constEnd(); ++it) {
            QDir d(*it);
            if (!d.exists())
                continue;
            QStringList files = d.entryList(QDir::Files | QDir::Readable, QDir::Name);
            for (int i = 0; i < files.count(); ++i) {
                QString filePath = *it + files[i];
                //kDebug( 30003 ) <<"filePath:" << filePath;
                QString icon;
                QString text;
                QString description;
                QString hidden_str;
                QString fileName;
                bool hidden = false;
                bool defaultTemplate = false;
                QString templatePath;
                QString measureSystem;
                // If a desktop file, then read the name from it.
                // Otherwise (or if no name in it?) use file name
                if (KDesktopFile::isDesktopFile(filePath)) {
                    KConfig _config(filePath, KConfig::SimpleConfig);
                    KConfigGroup config(&_config, "Desktop Entry");
                    if (config.readEntry("Type") == "Link") {
                        text = config.readEntry("Name");
                        fileName = filePath;
                        description = config.readEntry("Comment");
                        //kDebug( 30003 ) <<"name:" << text;
                        icon = config.readEntry("Icon");
                        if (icon[0] != '/' && // allow absolute paths for icons
                                QFile::exists(*it + icon)) // allow icons from icontheme
                            icon = *it + icon;
                        //kDebug( 30003 ) <<"icon2:" << icon;
                        hidden = config.readEntry("X-KDE-Hidden", false);
                        defaultTemplate = config.readEntry("X-KDE-DefaultTemplate", false);
                        measureSystem = config.readEntry("X-KDE-MeasureSystem").toLower();

                        // Don't add a template that is for the wrong measure system
                        if (measureSystem == dontShow)
                            continue;

                        //kDebug( 30003 ) <<"hidden:" << hidden_str;
                        templatePath = config.readPathEntry("URL", QString());
                        //kDebug( 30003 ) <<"Link to :" << templatePath;
                        if (templatePath[0] != '/') {
                            if (templatePath.left(6) == "file:/") // I doubt this will happen
                                templatePath = templatePath.right(templatePath.length() - 6);
                            //else
                            //  kDebug( 30003 ) <<"dirname=" << *it;
                            templatePath = *it + templatePath;
                            //kDebug( 30003 ) <<"templatePath:" << templatePath;
                        }
                    } else
                        continue; // Invalid
                }
                // The else if and the else branch are here for compat. with the old system
                else if (files[i].right(4) != ".png")
                    // Ignore everything that is not a PNG file
                    continue;
                else {
                    // Found a PNG file - the template must be here in the same dir.
                    icon = filePath;
                    QFileInfo fi(filePath);
                    text = fi.baseName();
                    templatePath = filePath; // Note that we store the .png file as the template !
                    // That's the way it's always been done. Then the app replaces the extension...
                }
                KisTemplate *t = new KisTemplate(text, description, templatePath, icon, fileName,
                                               measureSystem, hidden);
                group->add(t, false, false); // false -> we aren't a "user", false -> don't
                // "touch" the group to avoid useless
                // creation of dirs in .kde/blah/...
                if (defaultTemplate)
                    m_defaultTemplate = t;
            }
        }
    }
}

void KisTemplateTree::writeTemplate(KisTemplate *t, KisTemplateGroup *group,
                                   const QString &localDir)
{
    QString fileName;
    if (t->isHidden()) {
        fileName = t->fileName();
        // try to remove the file
        if (QFile::remove(fileName) || !QFile::exists(fileName)) {
            QFile::remove(t->name());
            QFile::remove(t->picture());
            return;
        }
    }
    // be sure that the template's file name is unique so we don't overwrite an other
    QString const path = localDir + group->name() + '/';
    QString const name = KisTemplates::trimmed(t->name());
    fileName = path + name + ".desktop";
    if (t->isHidden() && QFile::exists(fileName))
        return;
    QString fill;
    while (KIO::NetAccess::exists(fileName, KIO::NetAccess::SourceSide, 0)) {
        fill += '_';
        fileName = path + fill + name + ".desktop";
    }

    KConfig _config(fileName, KConfig::SimpleConfig);
    KConfigGroup config(&_config, "Desktop Entry");
    config.writeEntry("Type", "Link");
    config.writePathEntry("URL", t->file());
    config.writeEntry("Name", t->name());
    config.writeEntry("Icon", t->picture());
    config.writeEntry("X-KDE-Hidden", t->isHidden());
}<|MERGE_RESOLUTION|>--- conflicted
+++ resolved
@@ -60,11 +60,7 @@
 
 void KisTemplateTree::writeTemplateTree()
 {
-<<<<<<< HEAD
-    QString localDir = KGlobal::dirs()->saveLocation(m_templateType);
-=======
-    QString localDir = m_componentData.dirs()->saveLocation("data", m_templatesResourcePath);
->>>>>>> e1197406
+    QString localDir = KGlobal::dirs()->saveLocation("data", m_templatesResourcePath);
 
     foreach (KisTemplateGroup *group, m_groups) {
         //kDebug( 30003 ) <<"---------------------------------";
@@ -141,11 +137,7 @@
 void KisTemplateTree::readGroups()
 {
 
-<<<<<<< HEAD
-    QStringList dirs = KGlobal::dirs()->resourceDirs(m_templateType);
-=======
-    QStringList dirs = m_componentData.dirs()->findDirs("data", m_templatesResourcePath);
->>>>>>> e1197406
+    QStringList dirs = KGlobal::dirs()->findDirs("data", m_templatesResourcePath);
     foreach(const QString & dirName, dirs) {
         //kDebug( 30003 ) <<"dir:" << *it;
         QDir dir(dirName);

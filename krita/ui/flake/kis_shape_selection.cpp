--- conflicted
+++ resolved
@@ -88,27 +88,6 @@
 
 bool KisShapeSelection::saveSelection(KoStore * store) const
 {
-<<<<<<< HEAD
-
-#ifdef __GNUC__
-#warning "KisShapeSelection::loadOdf: Implement loading of shape selections"
-#endif
-    return false;
-
-}
-
-void KisShapeSelection::saveOdf(KoShapeSavingContext&) const
-{
-
-#ifdef __GNUC__
-#warning "KisShapeSelection::saveOdf: Implement saving of shape selections"
-#endif
-
-}
-
-
-bool KisShapeSelection::saveOdf( KoStore* ) const
-=======
     store->disallowNameExpansion();
     KoOdfWriteStore odfStore(store);
     KoXmlWriter* manifestWriter = odfStore.manifestWriter("application/vnd.oasis.opendocument.graphics");
@@ -200,7 +179,6 @@
 }
 
 bool KisShapeSelection::loadSelection( KoStore* store )
->>>>>>> ab0eeb46
 {
     KoOdfReadStore odfStore( store );
     QString errorMessage;

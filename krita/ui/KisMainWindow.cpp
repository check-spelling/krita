--- conflicted
+++ resolved
@@ -123,11 +123,8 @@
 #include "kis_resource_server_provider.h"
 #include "kis_animation_exporter.h"
 #include "kis_icon_utils.h"
-<<<<<<< HEAD
-=======
 #include <KisImportExportFilter.h>
 #include <KisDocumentEntry.h>
->>>>>>> 60260149
 
 #include "calligraversion.h"
 
@@ -506,10 +503,6 @@
 
 void KisMainWindow::addView(KisView *view)
 {
-<<<<<<< HEAD
-=======
-    //dbgKrita << "KisMainWindow::addView" << view;
->>>>>>> 60260149
     if (d->activeView == view) return;
 
     if (d->activeView) {

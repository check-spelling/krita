--- conflicted
+++ resolved
@@ -264,8 +264,7 @@
    }
    d->colorSpaceSelector->bnUploadProfile->setEnabled( false );
 }
-<<<<<<< HEAD
-=======
+
 
 void KisColorSpaceSelector::slotOpenAdvancedSelector()
 {
@@ -291,6 +290,3 @@
 {
     d->profileValid = valid;
 }
-
-#include "kis_color_space_selector.moc"
->>>>>>> 29bc9aac

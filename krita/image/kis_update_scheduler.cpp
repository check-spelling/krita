/*
 *  Copyright (c) 2010 Dmitry Kazakov <dimula73@gmail.com>
 *
 *  This program is free software; you can redistribute it and/or modify
 *  it under the terms of the GNU General Public License as published by
 *  the Free Software Foundation; either version 2 of the License, or
 *  (at your option) any later version.
 *
 *  This program is distributed in the hope that it will be useful,
 *  but WITHOUT ANY WARRANTY; without even the implied warranty of
 *  MERCHANTABILITY or FITNESS FOR A PARTICULAR PURPOSE.  See the
 *  GNU General Public License for more details.
 *
 *  You should have received a copy of the GNU General Public License
 *  along with this program; if not, write to the Free Software
 *  Foundation, Inc., 51 Franklin Street, Fifth Floor, Boston, MA 02110-1301, USA.
 */

#include "kis_update_scheduler.h"

#include "klocale.h"
#include "kis_image_config.h"
#include "kis_merge_walker.h"
#include "kis_full_refresh_walker.h"

#include "kis_updater_context.h"
#include "kis_simple_update_queue.h"
#include "kis_strokes_queue.h"

#include "kis_queues_progress_updater.h"

#include <QReadWriteLock>
#include "kis_lazy_wait_condition.h"

//#define DEBUG_BALANCING

#ifdef DEBUG_BALANCING
#define DEBUG_BALANCING_METRICS(decidedFirst, excl)                     \
    qDebug() << "Balance decision:" << decidedFirst                     \
    << "(" << excl << ")"                                               \
    << "updates:" << m_d->updatesQueue->sizeMetric()                    \
    << "strokes:" << m_d->strokesQueue->sizeMetric()
#else
#define DEBUG_BALANCING_METRICS(decidedFirst, excl)
#endif


struct KisUpdateScheduler::Private {
    Private() : updatesQueue(0), strokesQueue(0),
                updaterContext(0), processingBlocked(false),
                balancingRatio(1.0),
                projectionUpdateListener(0),
                progressUpdater(0) {}

    KisSimpleUpdateQueue *updatesQueue;
    KisStrokesQueue *strokesQueue;
    KisUpdaterContext *updaterContext;
    bool processingBlocked;
    qreal balancingRatio; // updates-queue-size/strokes-queue-size
    KisProjectionUpdateListener *projectionUpdateListener;
    KisQueuesProgressUpdater *progressUpdater;

    QAtomicInt updatesLockCounter;
    QReadWriteLock updatesStartLock;
    KisLazyWaitCondition updatesFinishedCondition;
};

KisUpdateScheduler::KisUpdateScheduler(KisProjectionUpdateListener *projectionUpdateListener)
    : m_d(new Private)
{
    updateSettings();
    m_d->projectionUpdateListener = projectionUpdateListener;

    // The queue will update settings in a constructor itself
    m_d->updatesQueue = new KisSimpleUpdateQueue();
    m_d->strokesQueue = new KisStrokesQueue();
    m_d->updaterContext = new KisUpdaterContext();

    connectSignals();
}

KisUpdateScheduler::KisUpdateScheduler()
    : m_d(new Private)
{
}

KisUpdateScheduler::~KisUpdateScheduler()
{
    delete m_d->updaterContext;
    delete m_d->updatesQueue;
    delete m_d->strokesQueue;
    delete m_d->progressUpdater;
}

void KisUpdateScheduler::connectSignals()
{
    connect(m_d->updaterContext, SIGNAL(sigContinueUpdate(const QRect&)),
            SLOT(continueUpdate(const QRect&)),
            Qt::DirectConnection);

    connect(m_d->updaterContext, SIGNAL(sigDoSomeUsefulWork()),
            SLOT(doSomeUsefulWork()), Qt::DirectConnection);

    connect(m_d->updaterContext, SIGNAL(sigSpareThreadAppeared()),
            SLOT(spareThreadAppeared()), Qt::DirectConnection);
}

void KisUpdateScheduler::setProgressProxy(KoProgressProxy *progressProxy)
{
    delete m_d->progressUpdater;
    m_d->progressUpdater = new KisQueuesProgressUpdater(progressProxy);
}

void KisUpdateScheduler::progressUpdate()
{
<<<<<<< HEAD
    if (!m_d->progressUpdater) return;

    if(!m_d->strokesQueue->hasOpenedStrokes()) {
        QString jobName = m_d->strokesQueue->currentStrokeName();
=======
    if(m_d->progressUpdater) {
        QString jobName = m_d->strokesQueue->currentStrokeName().toString();
>>>>>>> 2400b18e
        if(jobName.isEmpty()) {
            jobName = i18n("Updating...");
        }

        int sizeMetric = m_d->strokesQueue->sizeMetric();
        if (!sizeMetric) {
            sizeMetric = m_d->updatesQueue->sizeMetric();
        }

        m_d->progressUpdater->updateProgress(sizeMetric, jobName);
    }
    else {
        m_d->progressUpdater->hide();
    }
}

void KisUpdateScheduler::updateProjection(KisNodeSP node, const QRect& rc, const QRect &cropRect)
{
    m_d->updatesQueue->addUpdateJob(node, rc, cropRect);
    processQueues();
}

void KisUpdateScheduler::fullRefreshAsync(KisNodeSP root, const QRect& rc, const QRect &cropRect)
{
    m_d->updatesQueue->addFullRefreshJob(root, rc, cropRect);
    processQueues();
}

void KisUpdateScheduler::fullRefresh(KisNodeSP root, const QRect& rc, const QRect &cropRect)
{
    KisBaseRectsWalkerSP walker = new KisFullRefreshWalker(cropRect);
    walker->collectRects(root, rc);

    bool needLock = true;

    if(m_d->processingBlocked) {
        warnImage << "WARNING: Calling synchronous fullRefresh under a scheduler lock held";
        warnImage << "We will not assert for now, but please port caller's to strokes";
        warnImage << "to avoid this warning";
        needLock = false;
    }

    if(needLock) lock();
    m_d->updaterContext->lock();

    Q_ASSERT(m_d->updaterContext->isJobAllowed(walker));
    m_d->updaterContext->addMergeJob(walker);
    m_d->updaterContext->waitForDone();

    m_d->updaterContext->unlock();
    if(needLock) unlock();
}

void KisUpdateScheduler::addSpontaneousJob(KisSpontaneousJob *spontaneousJob)
{
    m_d->updatesQueue->addSpontaneousJob(spontaneousJob);
    processQueues();
}

KisStrokeId KisUpdateScheduler::startStroke(KisStrokeStrategy *strokeStrategy)
{
    KisStrokeId id  = m_d->strokesQueue->startStroke(strokeStrategy);
    processQueues();
    return id;
}

void KisUpdateScheduler::addJob(KisStrokeId id, KisStrokeJobData *data)
{
    m_d->strokesQueue->addJob(id, data);
    processQueues();
}

void KisUpdateScheduler::endStroke(KisStrokeId id)
{
    m_d->strokesQueue->endStroke(id);
    processQueues();
}

bool KisUpdateScheduler::cancelStroke(KisStrokeId id)
{
    bool result = m_d->strokesQueue->cancelStroke(id);
    processQueues();
    return result;
}

bool KisUpdateScheduler::tryCancelCurrentStrokeAsync()
{
    return m_d->strokesQueue->tryCancelCurrentStrokeAsync();
}

bool KisUpdateScheduler::wrapAroundModeSupported() const
{
    return m_d->strokesQueue->wrapAroundModeSupported();
}

void KisUpdateScheduler::updateSettings()
{
    if(m_d->updatesQueue) {
        m_d->updatesQueue->updateSettings();
    }

    KisImageConfig config;
    m_d->balancingRatio = config.schedulerBalancingRatio();
}

void KisUpdateScheduler::lock()
{
    m_d->processingBlocked = true;
    m_d->updaterContext->waitForDone();
}

void KisUpdateScheduler::unlock()
{
    m_d->processingBlocked = false;
    processQueues();
}

void KisUpdateScheduler::waitForDone()
{
    do {
        processQueues();
        m_d->updaterContext->waitForDone();
    } while(!m_d->updatesQueue->isEmpty() || !m_d->strokesQueue->isEmpty());
}

bool KisUpdateScheduler::tryBarrierLock()
{
    if(!m_d->updatesQueue->isEmpty() || !m_d->strokesQueue->isEmpty())
        return false;

    m_d->processingBlocked = true;
    m_d->updaterContext->waitForDone();
    if(!m_d->updatesQueue->isEmpty() || !m_d->strokesQueue->isEmpty()) {
        m_d->processingBlocked = false;
        return false;
    }

    return true;
}

void KisUpdateScheduler::barrierLock()
{
    do {
        m_d->processingBlocked = false;
        processQueues();
        m_d->processingBlocked = true;
        m_d->updaterContext->waitForDone();
    } while(!m_d->updatesQueue->isEmpty() || !m_d->strokesQueue->isEmpty());
}

void KisUpdateScheduler::processQueues()
{
    wakeUpWaitingThreads();

    if(m_d->processingBlocked) return;

    if(m_d->strokesQueue->needsExclusiveAccess()) {
        DEBUG_BALANCING_METRICS("STROKES", "X");
        m_d->strokesQueue->processQueue(*m_d->updaterContext,
                                        !m_d->updatesQueue->isEmpty());

        if(!m_d->strokesQueue->needsExclusiveAccess()) {
            tryProcessUpdatesQueue();
        }
    }
    else if(m_d->balancingRatio * m_d->strokesQueue->sizeMetric() > m_d->updatesQueue->sizeMetric()) {
        DEBUG_BALANCING_METRICS("STROKES", "N");
        m_d->strokesQueue->processQueue(*m_d->updaterContext,
                                        !m_d->updatesQueue->isEmpty());
        tryProcessUpdatesQueue();
    }
    else {
        DEBUG_BALANCING_METRICS("UPDATES", "N");
        tryProcessUpdatesQueue();
        m_d->strokesQueue->processQueue(*m_d->updaterContext,
                                        !m_d->updatesQueue->isEmpty());

    }

    progressUpdate();
}

void KisUpdateScheduler::blockUpdates()
{
    m_d->updatesFinishedCondition.initWaiting();

    m_d->updatesLockCounter.ref();
    while(haveUpdatesRunning()) {
        m_d->updatesFinishedCondition.wait();
    }

    m_d->updatesFinishedCondition.endWaiting();
}

void KisUpdateScheduler::unblockUpdates()
{
    m_d->updatesLockCounter.deref();
    processQueues();
}

void KisUpdateScheduler::wakeUpWaitingThreads()
{
    if(m_d->updatesLockCounter && !haveUpdatesRunning()) {
        m_d->updatesFinishedCondition.wakeAll();
    }
}

void KisUpdateScheduler::tryProcessUpdatesQueue()
{
    QReadLocker locker(&m_d->updatesStartLock);
    if(m_d->updatesLockCounter) return;

    m_d->updatesQueue->processQueue(*m_d->updaterContext);
}

bool KisUpdateScheduler::haveUpdatesRunning()
{
    QWriteLocker locker(&m_d->updatesStartLock);

    qint32 numMergeJobs, numStrokeJobs;
    m_d->updaterContext->getJobsSnapshot(numMergeJobs, numStrokeJobs);

    return numMergeJobs;
}

void KisUpdateScheduler::continueUpdate(const QRect &rect)
{
    Q_ASSERT(m_d->projectionUpdateListener);
    m_d->projectionUpdateListener->notifyProjectionUpdated(rect);
}

void KisUpdateScheduler::doSomeUsefulWork()
{
    m_d->updatesQueue->optimize();
}

void KisUpdateScheduler::spareThreadAppeared()
{
    processQueues();
}

KisTestableUpdateScheduler::KisTestableUpdateScheduler(KisProjectionUpdateListener *projectionUpdateListener,
                                                       qint32 threadCount)
{
    updateSettings();
    m_d->projectionUpdateListener = projectionUpdateListener;

    // The queue will update settings in a constructor itself
    m_d->updatesQueue = new KisTestableSimpleUpdateQueue();
    m_d->strokesQueue = new KisStrokesQueue();
    m_d->updaterContext = new KisTestableUpdaterContext(threadCount);

    connectSignals();
}

KisTestableUpdaterContext* KisTestableUpdateScheduler::updaterContext()
{
    return dynamic_cast<KisTestableUpdaterContext*>(m_d->updaterContext);
}

KisTestableSimpleUpdateQueue* KisTestableUpdateScheduler::updateQueue()
{
    return dynamic_cast<KisTestableSimpleUpdateQueue*>(m_d->updatesQueue);
}<|MERGE_RESOLUTION|>--- conflicted
+++ resolved
@@ -113,15 +113,10 @@
 
 void KisUpdateScheduler::progressUpdate()
 {
-<<<<<<< HEAD
     if (!m_d->progressUpdater) return;
 
     if(!m_d->strokesQueue->hasOpenedStrokes()) {
-        QString jobName = m_d->strokesQueue->currentStrokeName();
-=======
-    if(m_d->progressUpdater) {
         QString jobName = m_d->strokesQueue->currentStrokeName().toString();
->>>>>>> 2400b18e
         if(jobName.isEmpty()) {
             jobName = i18n("Updating...");
         }

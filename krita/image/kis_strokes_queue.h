--- conflicted
+++ resolved
@@ -46,12 +46,8 @@
     bool isEmpty() const;
 
     qint32 sizeMetric() const;
-<<<<<<< HEAD
-    QString currentStrokeName() const;
+    KUndo2MagicString currentStrokeName() const;
     bool hasOpenedStrokes() const;
-=======
-    KUndo2MagicString currentStrokeName() const;
->>>>>>> 2400b18e
 
     bool wrapAroundModeSupported() const;
 

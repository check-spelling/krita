--- conflicted
+++ resolved
@@ -186,13 +186,8 @@
         adj->transform(iter->oldRawData(), iter->rawData(), npix);
         pixelsProcessed += npix;
         if (progressUpdater) progressUpdater->setProgress(pixelsProcessed / totalCost);
-<<<<<<< HEAD
     } while(iter->nextPixel()  && !(progressUpdater && progressUpdater->interrupted()));
-    delete transfer;
-=======
-    }
     delete[] transfer;
->>>>>>> fba1337d
     delete adj;
 }
 

--- conflicted
+++ resolved
@@ -24,12 +24,6 @@
 #include <QSlider>
 #include <QApplication>
 
-<<<<<<< HEAD
-#include <kio/netaccess.h>
-#include <kurl.h>
-
-=======
->>>>>>> 29bc9aac
 #include <kpluginfactory.h>
 #include <kurl.h>
 
